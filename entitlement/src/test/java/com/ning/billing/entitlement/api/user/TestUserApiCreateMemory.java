--- conflicted
+++ resolved
@@ -31,51 +31,31 @@
     }
 
     @Override
-<<<<<<< HEAD
-    @Test(enabled=true, groups={"fast"})
-=======
     @Test(enabled=true, groups={"fast-disabled"})
->>>>>>> af1b8b66
     public void testCreateWithRequestedDate() {
         super.testCreateWithRequestedDate();
     }
 
     @Override
-<<<<<<< HEAD
-    @Test(enabled=true, groups={"fast"})
-=======
     @Test(enabled=true, groups={"fast-disabled"})
->>>>>>> af1b8b66
     public void testCreateWithInitialPhase() {
         super.testSimpleSubscriptionThroughPhases();
     }
 
     @Override
-<<<<<<< HEAD
-    @Test(enabled=true, groups={"fast"})
-=======
     @Test(enabled=true, groups={"fast-disabled"})
->>>>>>> af1b8b66
     public void testSimpleCreateSubscription() {
         super.testSimpleCreateSubscription();
     }
 
     @Override
-<<<<<<< HEAD
-    @Test(enabled=true, groups={"fast"})
-=======
     @Test(enabled=true, groups={"fast-disabled"})
->>>>>>> af1b8b66
     protected void testSimpleSubscriptionThroughPhases() {
         super.testSimpleSubscriptionThroughPhases();
     }
 
     @Override
-<<<<<<< HEAD
-    @Test(enabled=true, groups={"fast"})
-=======
     @Test(enabled=true, groups={"fast-disabled"})
->>>>>>> af1b8b66
     protected void testSubscriptionWithAddOn() {
         super.testSubscriptionWithAddOn();
     }
