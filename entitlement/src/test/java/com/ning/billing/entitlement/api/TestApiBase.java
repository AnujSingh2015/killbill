--- conflicted
+++ resolved
@@ -70,7 +70,6 @@
 import com.ning.billing.entitlement.events.phase.PhaseEvent;
 import com.ning.billing.entitlement.events.user.ApiEvent;
 import com.ning.billing.entitlement.events.user.ApiEventType;
-import com.ning.billing.util.bus.Bus.EventBusException;
 import com.ning.billing.util.bus.BusService;
 import com.ning.billing.util.bus.DefaultBusService;
 import com.ning.billing.util.callcontext.CallContext;
@@ -140,6 +139,7 @@
         entitlementApi = g.getInstance(EntitlementUserApi.class);
         billingApi = g.getInstance(ChargeThruApi.class);
         migrationApi = g.getInstance(EntitlementMigrationApi.class);
+        repairApi = g.getInstance(EntitlementRepairApi.class);
         catalogService = g.getInstance(CatalogService.class);
         busService = g.getInstance(BusService.class);
         config = g.getInstance(EntitlementConfig.class);
@@ -147,21 +147,10 @@
         clock = (ClockMock) g.getInstance(Clock.class);
         helper = (isSqlTest(dao)) ? g.getInstance(MysqlTestingHelper.class) : null;
 
-<<<<<<< HEAD
-        try {
-            ((DefaultCatalogService) catalogService).loadCatalog();
-            ((DefaultBusService) busService).startBus();
-            ((Engine) entitlementService).initialize();
-            init(g);
-        } catch (Exception e) {
-        }
-=======
-
         ((DefaultCatalogService) catalogService).loadCatalog();
         ((DefaultBusService) busService).startBus();
         ((Engine) entitlementService).initialize();
-        init();
->>>>>>> 09a9c057
+        init(g);
     }
 
     private static boolean isSqlTest(EntitlementDao theDao) {
@@ -181,22 +170,11 @@
     private void init(Injector g) throws Exception {
 
         setupMySQL();
-
         accountData = getAccountData();
         assertNotNull(accountData);
-
         catalog = catalogService.getFullCatalog();
         assertNotNull(catalog);
-
         testListener = new ApiTestListener(busService.getBus());
-<<<<<<< HEAD
-        entitlementApi = entitlementService.getUserApi();
-        billingApi = entitlementService.getBillingApi();
-        migrationApi = entitlementService.getMigrationApi();
-        
-        repairApi = g.getInstance(EntitlementRepairApi.class);
-=======
->>>>>>> 09a9c057
     }
 
     @BeforeMethod(alwaysRun = true)
