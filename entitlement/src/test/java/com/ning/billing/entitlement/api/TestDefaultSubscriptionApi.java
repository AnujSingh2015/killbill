--- conflicted
+++ resolved
@@ -46,16 +46,10 @@
         final Account account = accountApi.createAccount(getAccountData(7), callContext);
         final PlanPhaseSpecifier spec = new PlanPhaseSpecifier("Shotgun", ProductCategory.BASE, BillingPeriod.MONTHLY, PriceListSet.DEFAULT_PRICELIST_NAME, null);
         testListener.pushExpectedEvents(NextEvent.CREATE, NextEvent.CREATE, NextEvent.BLOCK);
-<<<<<<< HEAD
-        // UUID are chosen so UUID(entitlement1) < UUID(entitlement2)
-        final Entitlement entitlement1 = entitlementApi.createBaseEntitlement(account.getId(), spec, UUID.fromString("d87c78b4-c6de-4387-8a3b-4a5850dc29fc").toString(), initialDate, callContext);
-        final Entitlement entitlement2 = entitlementApi.createBaseEntitlement(account.getId(), spec, UUID.fromString("c56245e7-11a5-4a41-8854-3d31e24bcdcc").toString(), initialDate, callContext);
-=======
         final Entitlement entitlement1 = entitlementApi.createBaseEntitlement(account.getId(), spec, UUID.randomUUID().toString(), initialDate, callContext);
         // Sleep 1 sec so created date are apparts from each other and ordering in the bundle does not default on the UUID which is random.
         try {Thread.sleep(1000); } catch (InterruptedException ignore) {};
         final Entitlement entitlement2 = entitlementApi.createBaseEntitlement(account.getId(), spec, UUID.randomUUID().toString(), initialDate, callContext);
->>>>>>> 0fa9c17a
         entitlementUtils.setBlockingStateAndPostBlockingTransitionEvent(new DefaultBlockingState(account.getId(), BlockingStateType.ACCOUNT, "stateName", "service", false, false, false, clock.getUTCNow()),
                                                                         internalCallContextFactory.createInternalCallContext(account.getId(), callContext));
         assertListenerStatus();
