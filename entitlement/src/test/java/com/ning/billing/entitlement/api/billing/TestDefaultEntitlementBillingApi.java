/*
 * Copyright 2010-2011 Ning, Inc.
 *
 * Ning licenses this file to you under the Apache License, version 2.0
 * (the "License"); you may not use this file except in compliance with the
 * License.  You may obtain a copy of the License at:
 *
 *    http://www.apache.org/licenses/LICENSE-2.0
 *
 * Unless required by applicable law or agreed to in writing, software
 * distributed under the License is distributed on an "AS IS" BASIS, WITHOUT
 * WARRANTIES OR CONDITIONS OF ANY KIND, either express or implied.  See the
 * License for the specific language governing permissions and limitations
 * under the License.
 */

package com.ning.billing.entitlement.api.billing;


import static org.testng.Assert.assertNull;
import static org.testng.Assert.assertTrue;

import java.util.ArrayList;
import java.util.List;
import java.util.SortedSet;
import java.util.UUID;

import com.ning.billing.util.callcontext.CallContextFactory;
import com.ning.billing.util.callcontext.DefaultCallContextFactory;
import org.joda.time.DateTime;
import org.joda.time.DateTimeZone;
import org.testng.Assert;
import org.testng.annotations.BeforeMethod;
import org.testng.annotations.BeforeSuite;
import org.testng.annotations.Test;

import com.google.inject.Guice;
import com.google.inject.Injector;
import com.google.inject.Stage;
import com.ning.billing.account.api.Account;
import com.ning.billing.account.api.AccountUserApi;
import com.ning.billing.catalog.DefaultCatalogService;
import com.ning.billing.catalog.api.CatalogApiException;
import com.ning.billing.catalog.api.CatalogService;
import com.ning.billing.catalog.api.Currency;
import com.ning.billing.catalog.api.Plan;
import com.ning.billing.catalog.api.PlanPhase;
import com.ning.billing.catalog.api.PriceListSet;
import com.ning.billing.catalog.glue.CatalogModule;
import com.ning.billing.entitlement.api.TestApiBase;
import com.ning.billing.entitlement.api.user.Subscription;
import com.ning.billing.entitlement.api.user.Subscription.SubscriptionState;
import com.ning.billing.entitlement.api.user.SubscriptionBundle;
import com.ning.billing.entitlement.api.user.SubscriptionBundleData;
import com.ning.billing.entitlement.api.user.SubscriptionData;
import com.ning.billing.entitlement.api.user.SubscriptionFactory.SubscriptionBuilder;
import com.ning.billing.entitlement.api.user.SubscriptionTransition;
import com.ning.billing.entitlement.api.user.SubscriptionTransitionData;
import com.ning.billing.entitlement.engine.dao.EntitlementDao;
import com.ning.billing.entitlement.events.EntitlementEvent.EventType;
import com.ning.billing.entitlement.events.user.ApiEventType;
import com.ning.billing.lifecycle.KillbillService.ServiceException;
import com.ning.billing.mock.BrainDeadProxyFactory;
import com.ning.billing.mock.BrainDeadProxyFactory.ZombieControl;
import com.ning.billing.util.clock.Clock;
import com.ning.billing.util.glue.ClockModule;

public class TestDefaultEntitlementBillingApi {
	private static final UUID zeroId = new UUID(0L,0L);
	private static final UUID oneId = new UUID(1L,0L);
	private static final UUID twoId = new UUID(2L,0L);

	private CatalogService catalogService;
	private ArrayList<SubscriptionBundle> bundles;
	private ArrayList<Subscription> subscriptions;
	private ArrayList<SubscriptionTransition> transitions;
	private EntitlementDao dao;

	private Clock clock;
	private SubscriptionData subscription;
	private DateTime subscriptionStartDate;

	@BeforeSuite(alwaysRun=true)
	public void setup() throws ServiceException {
		TestApiBase.loadSystemPropertiesFromClasspath("/entitlement.properties");
        final Injector g = Guice.createInjector(Stage.PRODUCTION, new CatalogModule(), new ClockModule());


        catalogService = g.getInstance(CatalogService.class);
        clock = g.getInstance(Clock.class);

        ((DefaultCatalogService)catalogService).loadCatalog();
	}

	@BeforeMethod(alwaysRun=true)
	public void setupEveryTime() {
		bundles = new ArrayList<SubscriptionBundle>();
		final SubscriptionBundle bundle = new SubscriptionBundleData( zeroId,"TestKey", oneId,  clock.getUTCNow().minusDays(4));
		bundles.add(bundle);


		transitions = new ArrayList<SubscriptionTransition>();
		subscriptions = new ArrayList<Subscription>();

		SubscriptionBuilder builder = new SubscriptionBuilder();
		subscriptionStartDate = clock.getUTCNow().minusDays(3);
		builder.setStartDate(subscriptionStartDate).setId(oneId);
		subscription = new SubscriptionData(builder) {
		    @Override
            public List<SubscriptionTransition> getBillingTransitions() {
		    	return transitions;
		    }
		};

		subscriptions.add(subscription);

        dao = BrainDeadProxyFactory.createBrainDeadProxyFor(EntitlementDao.class);
        ((ZombieControl) dao).addResult("getSubscriptionBundleForAccount", bundles);
        ((ZombieControl) dao).addResult("getSubscriptions", subscriptions);
        ((ZombieControl) dao).addResult("getSubscriptionFromId", subscription);
        ((ZombieControl) dao).addResult("getSubscriptionBundleFromId", bundle);

        assertTrue(true);
	}

    @Test(enabled=true, groups="fast")
	public void testBillingEventsEmpty() {

        dao = BrainDeadProxyFactory.createBrainDeadProxyFor(EntitlementDao.class);
        ((ZombieControl) dao).addResult("getSubscriptionBundleForAccount", new ArrayList<SubscriptionBundle>());

        UUID accountId = UUID.randomUUID();
        Account account = BrainDeadProxyFactory.createBrainDeadProxyFor(Account.class);
        ((ZombieControl) account).addResult("getId", accountId).addResult("getCurrency", Currency.USD);

		AccountUserApi accountApi = BrainDeadProxyFactory.createBrainDeadProxyFor(AccountUserApi.class);
        ((ZombieControl) accountApi).addResult("getAccountById", account);

        CallContextFactory factory = new DefaultCallContextFactory(clock);
		DefaultEntitlementBillingApi api = new DefaultEntitlementBillingApi(factory, dao, accountApi, catalogService);
		SortedSet<BillingEvent> events = api.getBillingEventsForAccount(new UUID(0L,0L));
		Assert.assertEquals(events.size(), 0);
	}

    @Test(enabled=true, groups="fast")
	public void testBillingEventsNoBillingPeriod() throws CatalogApiException {
		DateTime now = clock.getUTCNow();
		DateTime then = now.minusDays(1);
		Plan nextPlan = catalogService.getFullCatalog().findPlan("shotgun-annual", now);
		PlanPhase nextPhase = nextPlan.getAllPhases()[0]; // The trial has no billing period
		String nextPriceList = PriceListSet.DEFAULT_PRICELIST_NAME;
		SubscriptionTransition t = new SubscriptionTransitionData(
				zeroId, oneId, twoId, EventType.API_USER, ApiEventType.CREATE, then, now, null, null, null, null, SubscriptionState.ACTIVE, nextPlan, nextPhase, nextPriceList, 1, true);
		transitions.add(t);

<<<<<<< HEAD
		AccountUserApi accountApi = new BrainDeadAccountUserApi(){

			@Override
			public Account getAccountById(UUID accountId) {
				return new BrainDeadAccount(){
                    @Override
                    public int getBillCycleDay() {
                        return 32;
                    }

                    @Override
                    public Currency getCurrency() {
                        return Currency.USD;
                    }
                };
			}} ;
        CallContextFactory factory = new DefaultCallContextFactory(clock);
		DefaultEntitlementBillingApi api = new DefaultEntitlementBillingApi(factory, dao,accountApi,catalogService);
=======
        AccountUserApi accountApi = BrainDeadProxyFactory.createBrainDeadProxyFor(AccountUserApi.class);
        Account account = BrainDeadProxyFactory.createBrainDeadProxyFor(Account.class);
        ((ZombieControl)account).addResult("getBillCycleDay", 32);
        ((ZombieControl)account).addResult("getCurrency", Currency.USD);
        ((ZombieControl)accountApi).addResult("getAccountById", account);
		       
		DefaultEntitlementBillingApi api = new DefaultEntitlementBillingApi(dao,accountApi,catalogService);
>>>>>>> 162f4a2f
		SortedSet<BillingEvent> events = api.getBillingEventsForAccount(new UUID(0L,0L));
		checkFirstEvent(events, nextPlan, 32, oneId, now, nextPhase, ApiEventType.CREATE.toString());
	}

    @Test(enabled=true, groups="fast")
	public void testBillingEventsAnnual() throws CatalogApiException {
		DateTime now = clock.getUTCNow();
		DateTime then = now.minusDays(1);
		Plan nextPlan = catalogService.getFullCatalog().findPlan("shotgun-annual", now);
		PlanPhase nextPhase = nextPlan.getAllPhases()[1];
		String nextPriceList = PriceListSet.DEFAULT_PRICELIST_NAME;
		SubscriptionTransition t = new SubscriptionTransitionData(
				zeroId, oneId, twoId, EventType.API_USER, ApiEventType.CREATE, then, now, null, null, null, null, SubscriptionState.ACTIVE, nextPlan, nextPhase, nextPriceList, 1, true);
		transitions.add(t);

		Account account = BrainDeadProxyFactory.createBrainDeadProxyFor(Account.class);
		((ZombieControl)account).addResult("getBillCycleDay", 1).addResult("getTimeZone", DateTimeZone.UTC)
                                .addResult("getCurrency", Currency.USD);


		AccountUserApi accountApi = BrainDeadProxyFactory.createBrainDeadProxyFor(AccountUserApi.class);
		((ZombieControl)accountApi).addResult("getAccountById", account);

        CallContextFactory factory = new DefaultCallContextFactory(clock);
		DefaultEntitlementBillingApi api = new DefaultEntitlementBillingApi(factory, dao, accountApi, catalogService);
		SortedSet<BillingEvent> events = api.getBillingEventsForAccount(new UUID(0L,0L));
		checkFirstEvent(events, nextPlan, subscription.getStartDate().getDayOfMonth(), oneId, now, nextPhase, ApiEventType.CREATE.toString());
	}

    @Test(enabled=true, groups="fast")
	public void testBillingEventsMonthly() throws CatalogApiException {
		DateTime now = clock.getUTCNow();
		DateTime then = now.minusDays(1);
		Plan nextPlan = catalogService.getFullCatalog().findPlan("shotgun-monthly", now);
		PlanPhase nextPhase = nextPlan.getAllPhases()[1];
		String nextPriceList = PriceListSet.DEFAULT_PRICELIST_NAME;
		SubscriptionTransition t = new SubscriptionTransitionData(
				zeroId, oneId, twoId, EventType.API_USER, ApiEventType.CREATE, then, now, null, null, null, null, SubscriptionState.ACTIVE, nextPlan, nextPhase, nextPriceList, 1, true);
		transitions.add(t);

<<<<<<< HEAD
		AccountUserApi accountApi = new BrainDeadAccountUserApi(){

			@Override
			public Account getAccountById(UUID accountId) {
				return new BrainDeadAccount(){
                    @Override
				    public int getBillCycleDay() {
					    return 32;
				    }

                    @Override
                    public Currency getCurrency() {
                        return Currency.USD;
                    }
                };
			}} ;
        CallContextFactory factory = new DefaultCallContextFactory(clock);
		DefaultEntitlementBillingApi api = new DefaultEntitlementBillingApi(factory, dao, accountApi, catalogService);
=======
        AccountUserApi accountApi = BrainDeadProxyFactory.createBrainDeadProxyFor(AccountUserApi.class);
        Account account = BrainDeadProxyFactory.createBrainDeadProxyFor(Account.class);
        ((ZombieControl)account).addResult("getBillCycleDay", 32);
        ((ZombieControl)account).addResult("getCurrency", Currency.USD);
        ((ZombieControl)accountApi).addResult("getAccountById", account);

        DefaultEntitlementBillingApi api = new DefaultEntitlementBillingApi(dao,accountApi,catalogService);
>>>>>>> 162f4a2f
		SortedSet<BillingEvent> events = api.getBillingEventsForAccount(new UUID(0L,0L));
		checkFirstEvent(events, nextPlan, 32, oneId, now, nextPhase, ApiEventType.CREATE.toString());
	}

    @Test(enabled=true, groups="fast")
	public void testBillingEventsAddOn() throws CatalogApiException {
		DateTime now = clock.getUTCNow();
		DateTime then = now.minusDays(1);
		Plan nextPlan = catalogService.getFullCatalog().findPlan("laser-scope-monthly", now);
		PlanPhase nextPhase = nextPlan.getAllPhases()[0];
		String nextPriceList = PriceListSet.DEFAULT_PRICELIST_NAME;
		SubscriptionTransition t = new SubscriptionTransitionData(
				zeroId, oneId, twoId, EventType.API_USER, ApiEventType.CREATE, then, now, null, null, null, null, SubscriptionState.ACTIVE, nextPlan, nextPhase, nextPriceList, 1, true);
		transitions.add(t);

		Account account = BrainDeadProxyFactory.createBrainDeadProxyFor(Account.class);
		((ZombieControl)account).addResult("getBillCycleDay", 1).addResult("getTimeZone", DateTimeZone.UTC);
        ((ZombieControl)account).addResult("getCurrency", Currency.USD);

		AccountUserApi accountApi = BrainDeadProxyFactory.createBrainDeadProxyFor(AccountUserApi.class);
		((ZombieControl)accountApi).addResult("getAccountById", account);

        CallContextFactory factory = new DefaultCallContextFactory(clock);
		DefaultEntitlementBillingApi api = new DefaultEntitlementBillingApi(factory, dao, accountApi, catalogService);
		SortedSet<BillingEvent> events = api.getBillingEventsForAccount(new UUID(0L,0L));
		checkFirstEvent(events, nextPlan, bundles.get(0).getStartDate().getDayOfMonth(), oneId, now, nextPhase, ApiEventType.CREATE.toString());
	}


	private void checkFirstEvent(SortedSet<BillingEvent> events, Plan nextPlan,
			int BCD, UUID id, DateTime time, PlanPhase nextPhase, String desc) throws CatalogApiException {
		Assert.assertEquals(events.size(), 1);
		BillingEvent event = events.first();

        if(nextPhase.getFixedPrice() != null) {
			Assert.assertEquals(nextPhase.getFixedPrice().getPrice(Currency.USD), event.getFixedPrice());
        } else {
            assertNull(event.getFixedPrice());
		}

		if(nextPhase.getRecurringPrice() != null) {
			Assert.assertEquals(nextPhase.getRecurringPrice().getPrice(Currency.USD), event.getRecurringPrice());
        } else {
            assertNull(event.getRecurringPrice());
		}

		Assert.assertEquals(BCD, event.getBillCycleDay());
		Assert.assertEquals(id, event.getSubscription().getId());
		Assert.assertEquals(time, event.getEffectiveDate());
		Assert.assertEquals(nextPhase, event.getPlanPhase());
		Assert.assertEquals(nextPlan, event.getPlan());
		Assert.assertEquals(nextPhase.getBillingPeriod(), event.getBillingPeriod());
		Assert.assertEquals(BillingModeType.IN_ADVANCE, event.getBillingMode());
		Assert.assertEquals(desc, event.getDescription());
	}


}<|MERGE_RESOLUTION|>--- conflicted
+++ resolved
@@ -27,6 +27,7 @@
 
 import com.ning.billing.util.callcontext.CallContextFactory;
 import com.ning.billing.util.callcontext.DefaultCallContextFactory;
+import com.ning.billing.util.glue.CallContextModule;
 import org.joda.time.DateTime;
 import org.joda.time.DateTimeZone;
 import org.testng.Assert;
@@ -78,16 +79,17 @@
 
 	private Clock clock;
 	private SubscriptionData subscription;
+    private CallContextFactory factory;
 	private DateTime subscriptionStartDate;
 
 	@BeforeSuite(alwaysRun=true)
 	public void setup() throws ServiceException {
 		TestApiBase.loadSystemPropertiesFromClasspath("/entitlement.properties");
-        final Injector g = Guice.createInjector(Stage.PRODUCTION, new CatalogModule(), new ClockModule());
-
+        final Injector g = Guice.createInjector(Stage.PRODUCTION, new CatalogModule(), new ClockModule(), new CallContextModule());
 
         catalogService = g.getInstance(CatalogService.class);
         clock = g.getInstance(Clock.class);
+        factory = g.getInstance(CallContextFactory.class);
 
         ((DefaultCatalogService)catalogService).loadCatalog();
 	}
@@ -153,34 +155,13 @@
 				zeroId, oneId, twoId, EventType.API_USER, ApiEventType.CREATE, then, now, null, null, null, null, SubscriptionState.ACTIVE, nextPlan, nextPhase, nextPriceList, 1, true);
 		transitions.add(t);
 
-<<<<<<< HEAD
-		AccountUserApi accountApi = new BrainDeadAccountUserApi(){
-
-			@Override
-			public Account getAccountById(UUID accountId) {
-				return new BrainDeadAccount(){
-                    @Override
-                    public int getBillCycleDay() {
-                        return 32;
-                    }
-
-                    @Override
-                    public Currency getCurrency() {
-                        return Currency.USD;
-                    }
-                };
-			}} ;
-        CallContextFactory factory = new DefaultCallContextFactory(clock);
-		DefaultEntitlementBillingApi api = new DefaultEntitlementBillingApi(factory, dao,accountApi,catalogService);
-=======
         AccountUserApi accountApi = BrainDeadProxyFactory.createBrainDeadProxyFor(AccountUserApi.class);
         Account account = BrainDeadProxyFactory.createBrainDeadProxyFor(Account.class);
         ((ZombieControl)account).addResult("getBillCycleDay", 32);
         ((ZombieControl)account).addResult("getCurrency", Currency.USD);
         ((ZombieControl)accountApi).addResult("getAccountById", account);
 		       
-		DefaultEntitlementBillingApi api = new DefaultEntitlementBillingApi(dao,accountApi,catalogService);
->>>>>>> 162f4a2f
+		DefaultEntitlementBillingApi api = new DefaultEntitlementBillingApi(factory, dao, accountApi, catalogService);
 		SortedSet<BillingEvent> events = api.getBillingEventsForAccount(new UUID(0L,0L));
 		checkFirstEvent(events, nextPlan, 32, oneId, now, nextPhase, ApiEventType.CREATE.toString());
 	}
@@ -221,34 +202,13 @@
 				zeroId, oneId, twoId, EventType.API_USER, ApiEventType.CREATE, then, now, null, null, null, null, SubscriptionState.ACTIVE, nextPlan, nextPhase, nextPriceList, 1, true);
 		transitions.add(t);
 
-<<<<<<< HEAD
-		AccountUserApi accountApi = new BrainDeadAccountUserApi(){
-
-			@Override
-			public Account getAccountById(UUID accountId) {
-				return new BrainDeadAccount(){
-                    @Override
-				    public int getBillCycleDay() {
-					    return 32;
-				    }
-
-                    @Override
-                    public Currency getCurrency() {
-                        return Currency.USD;
-                    }
-                };
-			}} ;
-        CallContextFactory factory = new DefaultCallContextFactory(clock);
-		DefaultEntitlementBillingApi api = new DefaultEntitlementBillingApi(factory, dao, accountApi, catalogService);
-=======
         AccountUserApi accountApi = BrainDeadProxyFactory.createBrainDeadProxyFor(AccountUserApi.class);
         Account account = BrainDeadProxyFactory.createBrainDeadProxyFor(Account.class);
         ((ZombieControl)account).addResult("getBillCycleDay", 32);
         ((ZombieControl)account).addResult("getCurrency", Currency.USD);
         ((ZombieControl)accountApi).addResult("getAccountById", account);
 
-        DefaultEntitlementBillingApi api = new DefaultEntitlementBillingApi(dao,accountApi,catalogService);
->>>>>>> 162f4a2f
+        DefaultEntitlementBillingApi api = new DefaultEntitlementBillingApi(factory, dao,accountApi,catalogService);
 		SortedSet<BillingEvent> events = api.getBillingEventsForAccount(new UUID(0L,0L));
 		checkFirstEvent(events, nextPlan, 32, oneId, now, nextPhase, ApiEventType.CREATE.toString());
 	}
