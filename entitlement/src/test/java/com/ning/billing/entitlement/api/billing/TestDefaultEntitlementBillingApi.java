--- conflicted
+++ resolved
@@ -25,9 +25,6 @@
 import java.util.SortedSet;
 import java.util.UUID;
 
-import com.ning.billing.util.callcontext.CallContextFactory;
-import com.ning.billing.util.callcontext.DefaultCallContextFactory;
-import com.ning.billing.util.glue.CallContextModule;
 import org.joda.time.DateTime;
 import org.joda.time.DateTimeZone;
 import org.testng.Assert;
@@ -64,7 +61,10 @@
 import com.ning.billing.lifecycle.KillbillService.ServiceException;
 import com.ning.billing.mock.BrainDeadProxyFactory;
 import com.ning.billing.mock.BrainDeadProxyFactory.ZombieControl;
+import com.ning.billing.util.callcontext.CallContextFactory;
+import com.ning.billing.util.callcontext.DefaultCallContextFactory;
 import com.ning.billing.util.clock.Clock;
+import com.ning.billing.util.glue.CallContextModule;
 import com.ning.billing.util.glue.ClockModule;
 
 public class TestDefaultEntitlementBillingApi {
@@ -138,15 +138,10 @@
 		AccountUserApi accountApi = BrainDeadProxyFactory.createBrainDeadProxyFor(AccountUserApi.class);
         ((ZombieControl) accountApi).addResult("getAccountById", account);
 
-<<<<<<< HEAD
-        BillCycleDayCalculator bcdCalculator = new BillCycleDayCalculator(catalogService);
-        DefaultEntitlementBillingApi api = new DefaultEntitlementBillingApi(dao,bcdCalculator, accountApi);
-        SortedSet<BillingEvent> events = api.getBillingEventsForAccountAndUpdateAccountBCD(new UUID(0L,0L));
-=======
-        CallContextFactory factory = new DefaultCallContextFactory(clock);
-		DefaultEntitlementBillingApi api = new DefaultEntitlementBillingApi(factory, dao, accountApi, catalogService);
-		SortedSet<BillingEvent> events = api.getBillingEventsForAccount(new UUID(0L,0L));
->>>>>>> f7bf18e4
+        BillCycleDayCalculator bcdCalculator = new BillCycleDayCalculator(catalogService);
+        CallContextFactory factory = new DefaultCallContextFactory(clock);
+		DefaultEntitlementBillingApi api = new DefaultEntitlementBillingApi(factory, dao, accountApi, bcdCalculator);
+		SortedSet<BillingEvent> events = api.getBillingEventsForAccountAndUpdateAccountBCD(new UUID(0L,0L));
 		Assert.assertEquals(events.size(), 0);
 	}
 
@@ -168,14 +163,11 @@
         ((ZombieControl)account).addResult("getCurrency", Currency.USD);
         ((ZombieControl)accountApi).addResult("getAccountById", account);
 		       
-<<<<<<< HEAD
-        BillCycleDayCalculator bcdCalculator = new BillCycleDayCalculator(catalogService);
-        DefaultEntitlementBillingApi api = new DefaultEntitlementBillingApi(dao,bcdCalculator, accountApi);
-        SortedSet<BillingEvent> events = api.getBillingEventsForAccountAndUpdateAccountBCD(new UUID(0L,0L));
-=======
-		DefaultEntitlementBillingApi api = new DefaultEntitlementBillingApi(factory, dao, accountApi, catalogService);
-		SortedSet<BillingEvent> events = api.getBillingEventsForAccount(new UUID(0L,0L));
->>>>>>> f7bf18e4
+        BillCycleDayCalculator bcdCalculator = new BillCycleDayCalculator(catalogService);
+        CallContextFactory factory = new DefaultCallContextFactory(clock);
+        DefaultEntitlementBillingApi api = new DefaultEntitlementBillingApi(factory, dao, accountApi, bcdCalculator);
+        SortedSet<BillingEvent> events = api.getBillingEventsForAccountAndUpdateAccountBCD(new UUID(0L,0L));
+
 		checkFirstEvent(events, nextPlan, 32, oneId, now, nextPhase, ApiEventType.CREATE.toString());
 	}
 
@@ -197,17 +189,11 @@
 
 		AccountUserApi accountApi = BrainDeadProxyFactory.createBrainDeadProxyFor(AccountUserApi.class);
 		((ZombieControl)accountApi).addResult("getAccountById", account);
-<<<<<<< HEAD
-			
-        BillCycleDayCalculator bcdCalculator = new BillCycleDayCalculator(catalogService);
-        DefaultEntitlementBillingApi api = new DefaultEntitlementBillingApi(dao,bcdCalculator, accountApi);
-		SortedSet<BillingEvent> events = api.getBillingEventsForAccountAndUpdateAccountBCD(new UUID(0L,0L));
-=======
-
-        CallContextFactory factory = new DefaultCallContextFactory(clock);
-		DefaultEntitlementBillingApi api = new DefaultEntitlementBillingApi(factory, dao, accountApi, catalogService);
-		SortedSet<BillingEvent> events = api.getBillingEventsForAccount(new UUID(0L,0L));
->>>>>>> f7bf18e4
+        BillCycleDayCalculator bcdCalculator = new BillCycleDayCalculator(catalogService);
+        CallContextFactory factory = new DefaultCallContextFactory(clock);
+        DefaultEntitlementBillingApi api = new DefaultEntitlementBillingApi(factory, dao, accountApi, bcdCalculator);
+        SortedSet<BillingEvent> events = api.getBillingEventsForAccountAndUpdateAccountBCD(new UUID(0L,0L));
+
 		checkFirstEvent(events, nextPlan, subscription.getStartDate().getDayOfMonth(), oneId, now, nextPhase, ApiEventType.CREATE.toString());
 	}
 
@@ -228,14 +214,11 @@
         ((ZombieControl)account).addResult("getCurrency", Currency.USD);
         ((ZombieControl)accountApi).addResult("getAccountById", account);
 
-<<<<<<< HEAD
-        BillCycleDayCalculator bcdCalculator = new BillCycleDayCalculator(catalogService);
-        DefaultEntitlementBillingApi api = new DefaultEntitlementBillingApi(dao,bcdCalculator, accountApi);
-		SortedSet<BillingEvent> events = api.getBillingEventsForAccountAndUpdateAccountBCD(new UUID(0L,0L));
-=======
-        DefaultEntitlementBillingApi api = new DefaultEntitlementBillingApi(factory, dao,accountApi,catalogService);
-		SortedSet<BillingEvent> events = api.getBillingEventsForAccount(new UUID(0L,0L));
->>>>>>> f7bf18e4
+        BillCycleDayCalculator bcdCalculator = new BillCycleDayCalculator(catalogService);
+        CallContextFactory factory = new DefaultCallContextFactory(clock);
+        DefaultEntitlementBillingApi api = new DefaultEntitlementBillingApi(factory, dao, accountApi, bcdCalculator);
+        SortedSet<BillingEvent> events = api.getBillingEventsForAccountAndUpdateAccountBCD(new UUID(0L,0L));
+
 		checkFirstEvent(events, nextPlan, 32, oneId, now, nextPhase, ApiEventType.CREATE.toString());
 	}
 
@@ -256,16 +239,11 @@
 
 		AccountUserApi accountApi = BrainDeadProxyFactory.createBrainDeadProxyFor(AccountUserApi.class);
 		((ZombieControl)accountApi).addResult("getAccountById", account);
-<<<<<<< HEAD
-        BillCycleDayCalculator bcdCalculator = new BillCycleDayCalculator(catalogService);
-        DefaultEntitlementBillingApi api = new DefaultEntitlementBillingApi(dao,bcdCalculator, accountApi);
-		SortedSet<BillingEvent> events = api.getBillingEventsForAccountAndUpdateAccountBCD(new UUID(0L,0L));
-=======
-
-        CallContextFactory factory = new DefaultCallContextFactory(clock);
-		DefaultEntitlementBillingApi api = new DefaultEntitlementBillingApi(factory, dao, accountApi, catalogService);
-		SortedSet<BillingEvent> events = api.getBillingEventsForAccount(new UUID(0L,0L));
->>>>>>> f7bf18e4
+        BillCycleDayCalculator bcdCalculator = new BillCycleDayCalculator(catalogService);
+        CallContextFactory factory = new DefaultCallContextFactory(clock);
+        DefaultEntitlementBillingApi api = new DefaultEntitlementBillingApi(factory, dao, accountApi, bcdCalculator);
+        SortedSet<BillingEvent> events = api.getBillingEventsForAccountAndUpdateAccountBCD(new UUID(0L,0L));
+
 		checkFirstEvent(events, nextPlan, bundles.get(0).getStartDate().getDayOfMonth(), oneId, now, nextPhase, ApiEventType.CREATE.toString());
 	}
 
