--- conflicted
+++ resolved
@@ -27,14 +27,6 @@
 import com.ning.billing.entitlement.events.EntitlementEvent.EventType;
 import com.ning.billing.entitlement.events.user.ApiEventType;
 import com.ning.billing.entitlement.exceptions.EntitlementError;
-<<<<<<< HEAD
-=======
-import com.ning.billing.util.bus.BusEvent.BusEventType;
-
-import org.joda.time.DateTime;
-
-import java.util.UUID;
->>>>>>> e25112b5
 
 public class SubscriptionTransitionData implements SubscriptionEventTransition {
 
@@ -61,15 +53,9 @@
 
     public SubscriptionTransitionData(UUID eventId, UUID subscriptionId, UUID bundleId, EventType eventType,
             ApiEventType apiEventType, DateTime requestedTransitionTime, DateTime effectiveTransitionTime,
-<<<<<<< HEAD
             SubscriptionState previousState, Plan previousPlan, PlanPhase previousPhase, PriceList previousPriceList,
             SubscriptionState nextState, Plan nextPlan, PlanPhase nextPhase, PriceList nextPriceList,
-            long totalOrdering, boolean isFromDisk) {
-=======
-            SubscriptionState previousState, Plan previousPlan, PlanPhase previousPhase, String previousPriceList,
-            SubscriptionState nextState, Plan nextPlan, PlanPhase nextPhase, String nextPriceList,
             long totalOrdering, UUID userToken, boolean isFromDisk) {
->>>>>>> e25112b5
         super();
         this.eventId = eventId;
         this.subscriptionId = subscriptionId;
