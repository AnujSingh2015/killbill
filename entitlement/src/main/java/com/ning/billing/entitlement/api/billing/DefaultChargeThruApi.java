/*
w * Copyright 2010-2011 Ning, Inc.
 *
 * Ning licenses this file to you under the Apache License, version 2.0
 * (the "License"); you may not use this file except in compliance with the
 * License.  You may obtain a copy of the License at:
 *
 *    http://www.apache.org/licenses/LICENSE-2.0
 *
 * Unless required by applicable law or agreed to in writing, software
 * distributed under the License is distributed on an "AS IS" BASIS, WITHOUT
 * WARRANTIES OR CONDITIONS OF ANY KIND, either express or implied.  See the
 * License for the specific language governing permissions and limitations
 * under the License.
 */

package com.ning.billing.entitlement.api.billing;

import java.util.UUID;

import com.ning.billing.entitlement.api.user.Subscription;
import com.ning.billing.util.dao.EntityAudit;
import com.ning.billing.util.dao.TableName;
import org.joda.time.DateTime;
import org.slf4j.Logger;
import org.slf4j.LoggerFactory;

import com.google.inject.Inject;
import com.ning.billing.entitlement.api.SubscriptionFactory;
import com.ning.billing.entitlement.api.user.DefaultSubscriptionFactory.SubscriptionBuilder;
import com.ning.billing.entitlement.api.user.SubscriptionData;
import com.ning.billing.entitlement.engine.dao.EntitlementDao;
<<<<<<< HEAD
import com.ning.billing.entitlement.engine.dao.SubscriptionSqlDao;
import com.ning.billing.util.ChangeType;
=======
>>>>>>> 60922566
import com.ning.billing.util.callcontext.CallContext;

public class DefaultChargeThruApi implements ChargeThruApi {

    private static final Logger log = LoggerFactory.getLogger(DefaultChargeThruApi.class);

    private final EntitlementDao entitlementDao;
    private final SubscriptionFactory subscriptionFactory;
<<<<<<< HEAD
=======
  
>>>>>>> 60922566

    @Inject
    public DefaultChargeThruApi(final SubscriptionFactory subscriptionFactory, final EntitlementDao dao) {
        super();
        this.subscriptionFactory = subscriptionFactory;
        this.entitlementDao = dao;
    }
    
    @Override
    public UUID getAccountIdFromSubscriptionId(final UUID subscriptionId) {
        return entitlementDao.getAccountIdFromSubscriptionId(subscriptionId);
    }

    @Override
    public void setChargedThroughDate(final UUID subscriptionId, final DateTime ctd, CallContext context) {
        SubscriptionData subscription = (SubscriptionData) entitlementDao.getSubscriptionFromId(subscriptionFactory, subscriptionId);

        SubscriptionBuilder builder = new SubscriptionBuilder(subscription)
            .setChargedThroughDate(ctd)
            .setPaidThroughDate(subscription.getPaidThroughDate());
        entitlementDao.updateChargedThroughDate(new SubscriptionData(builder), context);
    }
<<<<<<< HEAD

    @Override
    public void setChargedThroughDateFromTransaction(final Transmogrifier transactionalDao, final UUID subscriptionId,
                                                     final DateTime ctd, final CallContext context) {
        SubscriptionSqlDao subscriptionSqlDao = transactionalDao.become(SubscriptionSqlDao.class);
        SubscriptionData subscription = (SubscriptionData) subscriptionSqlDao.getSubscriptionFromId(subscriptionId.toString());

        if (subscription == null) {
            log.warn("Subscription not found when setting CTD.");
        } else {
            DateTime chargedThroughDate = subscription.getChargedThroughDate();
            if (chargedThroughDate == null || chargedThroughDate.isBefore(ctd)) {
                subscriptionSqlDao.updateChargedThroughDate(subscriptionId.toString(),
                        ctd.toDate(), context);

                Long recordId = subscriptionSqlDao.getRecordId(TableName.SUBSCRIPTIONS, subscriptionId.toString());
                EntityAudit audit = new EntityAudit(recordId, ChangeType.UPDATE);
                subscriptionSqlDao.insertAuditFromTransaction(TableName.SUBSCRIPTIONS, audit, context);
            }
        }
    }
=======
>>>>>>> 60922566
}<|MERGE_RESOLUTION|>--- conflicted
+++ resolved
@@ -18,36 +18,19 @@
 
 import java.util.UUID;
 
-import com.ning.billing.entitlement.api.user.Subscription;
-import com.ning.billing.util.dao.EntityAudit;
-import com.ning.billing.util.dao.TableName;
 import org.joda.time.DateTime;
-import org.slf4j.Logger;
-import org.slf4j.LoggerFactory;
 
 import com.google.inject.Inject;
 import com.ning.billing.entitlement.api.SubscriptionFactory;
 import com.ning.billing.entitlement.api.user.DefaultSubscriptionFactory.SubscriptionBuilder;
 import com.ning.billing.entitlement.api.user.SubscriptionData;
 import com.ning.billing.entitlement.engine.dao.EntitlementDao;
-<<<<<<< HEAD
-import com.ning.billing.entitlement.engine.dao.SubscriptionSqlDao;
-import com.ning.billing.util.ChangeType;
-=======
->>>>>>> 60922566
 import com.ning.billing.util.callcontext.CallContext;
 
 public class DefaultChargeThruApi implements ChargeThruApi {
-
-    private static final Logger log = LoggerFactory.getLogger(DefaultChargeThruApi.class);
-
     private final EntitlementDao entitlementDao;
     private final SubscriptionFactory subscriptionFactory;
-<<<<<<< HEAD
-=======
   
->>>>>>> 60922566
-
     @Inject
     public DefaultChargeThruApi(final SubscriptionFactory subscriptionFactory, final EntitlementDao dao) {
         super();
@@ -69,28 +52,4 @@
             .setPaidThroughDate(subscription.getPaidThroughDate());
         entitlementDao.updateChargedThroughDate(new SubscriptionData(builder), context);
     }
-<<<<<<< HEAD
-
-    @Override
-    public void setChargedThroughDateFromTransaction(final Transmogrifier transactionalDao, final UUID subscriptionId,
-                                                     final DateTime ctd, final CallContext context) {
-        SubscriptionSqlDao subscriptionSqlDao = transactionalDao.become(SubscriptionSqlDao.class);
-        SubscriptionData subscription = (SubscriptionData) subscriptionSqlDao.getSubscriptionFromId(subscriptionId.toString());
-
-        if (subscription == null) {
-            log.warn("Subscription not found when setting CTD.");
-        } else {
-            DateTime chargedThroughDate = subscription.getChargedThroughDate();
-            if (chargedThroughDate == null || chargedThroughDate.isBefore(ctd)) {
-                subscriptionSqlDao.updateChargedThroughDate(subscriptionId.toString(),
-                        ctd.toDate(), context);
-
-                Long recordId = subscriptionSqlDao.getRecordId(TableName.SUBSCRIPTIONS, subscriptionId.toString());
-                EntityAudit audit = new EntityAudit(recordId, ChangeType.UPDATE);
-                subscriptionSqlDao.insertAuditFromTransaction(TableName.SUBSCRIPTIONS, audit, context);
-            }
-        }
-    }
-=======
->>>>>>> 60922566
 }