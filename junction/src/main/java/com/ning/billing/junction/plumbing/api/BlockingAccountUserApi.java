/*
 * Copyright 2010-2011 Ning, Inc.
 *
 * Ning licenses this file to you under the Apache License, version 2.0
 * (the "License"); you may not use this file except in compliance with the
 * License.  You may obtain a copy of the License at:
 *
 *    http://www.apache.org/licenses/LICENSE-2.0
 *
 * Unless required by applicable law or agreed to in writing, software
 * distributed under the License is distributed on an "AS IS" BASIS, WITHOUT
 * WARRANTIES OR CONDITIONS OF ANY KIND, either express or implied.  See the
 * License for the specific language governing permissions and limitations
 * under the License.
 */

package com.ning.billing.junction.plumbing.api;

import java.util.List;
import java.util.UUID;

import com.google.inject.Inject;
import com.ning.billing.account.api.Account;
import com.ning.billing.account.api.AccountApiException;
import com.ning.billing.account.api.AccountData;
import com.ning.billing.account.api.AccountEmail;
import com.ning.billing.account.api.AccountUserApi;
import com.ning.billing.account.api.MigrationAccountData;
import com.ning.billing.junction.api.BlockingApi;
import com.ning.billing.util.callcontext.CallContext;
import com.ning.billing.util.customfield.CustomField;
import com.ning.billing.util.glue.RealImplementation;
import com.ning.billing.util.tag.TagDefinition;

<<<<<<< HEAD
public class BlockingAccountUserApi implements AccountUserApi {
=======
public class BlockingAccountUserApi implements AccountUserApi { 
>>>>>>> 6f50c2a7
    private AccountUserApi userApi;
    private BlockingApi blockingApi;

    @Inject
    public BlockingAccountUserApi(@RealImplementation AccountUserApi userApi, BlockingApi blockingApi) {
        this.userApi = userApi;
        this.blockingApi = blockingApi;
    }

    @Override
    public Account createAccount(AccountData data, List<CustomField> fields, List<TagDefinition> tagDefinitions, CallContext context)
            throws AccountApiException {
        return userApi.createAccount(data, fields, tagDefinitions, context);
    }

    @Override
    public Account migrateAccount(MigrationAccountData data, List<CustomField> fields, List<TagDefinition> tagDefinitions,
            CallContext context) throws AccountApiException {
        return userApi.migrateAccount(data, fields, tagDefinitions, context);
    }

    @Override
    public void updateAccount(Account account, CallContext context) throws AccountApiException {
        userApi.updateAccount(account, context);
    }

    @Override
    public void updateAccount(String key, AccountData accountData, CallContext context) throws AccountApiException {
        userApi.updateAccount(key, accountData, context);
    }

    @Override
    public void updateAccount(UUID accountId, AccountData accountData, CallContext context) throws AccountApiException {
        userApi.updateAccount(accountId, accountData, context);
    }

    @Override
    public Account getAccountByKey(String key) throws AccountApiException {
        return new BlockingAccount(userApi.getAccountByKey(key), blockingApi);
    }

    @Override
    public Account getAccountById(UUID accountId) throws AccountApiException {
        return userApi.getAccountById(accountId);
    }

    @Override
    public List<Account> getAccounts() {
        return userApi.getAccounts();
    }

    @Override
    public UUID getIdFromKey(String externalKey) throws AccountApiException {
        return userApi.getIdFromKey(externalKey);
    }

    @Override
    public List<AccountEmail> getEmails(UUID accountId) {
        return userApi.getEmails(accountId);
    }

    @Override
    public void saveEmails(UUID accountId, List<AccountEmail> emails, CallContext context) {
        userApi.saveEmails(accountId, emails, context);
    }

}<|MERGE_RESOLUTION|>--- conflicted
+++ resolved
@@ -32,11 +32,7 @@
 import com.ning.billing.util.glue.RealImplementation;
 import com.ning.billing.util.tag.TagDefinition;
 
-<<<<<<< HEAD
-public class BlockingAccountUserApi implements AccountUserApi {
-=======
 public class BlockingAccountUserApi implements AccountUserApi { 
->>>>>>> 6f50c2a7
     private AccountUserApi userApi;
     private BlockingApi blockingApi;
 
