/*
 * Copyright 2010-2011 Ning, Inc.
 *
 * Ning licenses this file to you under the Apache License, version 2.0
 * (the "License"); you may not use this file except in compliance with the
 * License.  You may obtain a copy of the License at:
 *
 *    http://www.apache.org/licenses/LICENSE-2.0
 *
 * Unless required by applicable law or agreed to in writing, software
 * distributed under the License is distributed on an "AS IS" BASIS, WITHOUT
 * WARRANTIES OR CONDITIONS OF ANY KIND, either express or implied.  See the
 * License for the specific language governing permissions and limitations
 * under the License.
 */

package com.ning.billing.junction.plumbing.billing;


import static org.testng.Assert.assertNull;
import static org.testng.Assert.assertTrue;

import java.math.BigDecimal;
import java.util.ArrayList;
<<<<<<< HEAD
import java.util.Iterator;
=======
import java.util.LinkedList;
>>>>>>> 2767fdf3
import java.util.List;
import java.util.SortedSet;
import java.util.TreeSet;
import java.util.UUID;

import org.joda.time.DateTime;
import org.joda.time.DateTimeZone;
import org.testng.Assert;
import org.testng.annotations.BeforeMethod;
import org.testng.annotations.BeforeSuite;
import org.testng.annotations.Test;

import com.ning.billing.account.api.Account;
import com.ning.billing.account.api.AccountUserApi;
import com.ning.billing.catalog.MockCatalog;
import com.ning.billing.catalog.MockCatalogService;
import com.ning.billing.catalog.api.BillingAlignment;
import com.ning.billing.catalog.api.CatalogApiException;
import com.ning.billing.catalog.api.CatalogService;
import com.ning.billing.catalog.api.Currency;
import com.ning.billing.catalog.api.CurrencyValueNull;
import com.ning.billing.catalog.api.InternationalPrice;
import com.ning.billing.catalog.api.Plan;
import com.ning.billing.catalog.api.PlanPhase;
import com.ning.billing.catalog.api.Price;
import com.ning.billing.catalog.api.PriceList;
import com.ning.billing.catalog.api.PriceListSet;
import com.ning.billing.entitlement.api.billing.BillingEvent;
import com.ning.billing.entitlement.api.billing.BillingModeType;
import com.ning.billing.entitlement.api.user.EntitlementUserApi;
import com.ning.billing.entitlement.api.user.Subscription;
import com.ning.billing.entitlement.api.user.Subscription.SubscriptionState;
import com.ning.billing.entitlement.api.user.SubscriptionBundle;
import com.ning.billing.entitlement.api.user.SubscriptionBundleData;
import com.ning.billing.entitlement.api.user.SubscriptionData;
import com.ning.billing.entitlement.api.user.DefaultSubscriptionFactory.SubscriptionBuilder;

import com.ning.billing.entitlement.api.user.SubscriptionEventTransition;
import com.ning.billing.entitlement.api.user.SubscriptionTransitionData;
import com.ning.billing.entitlement.events.EntitlementEvent.EventType;
import com.ning.billing.entitlement.events.user.ApiEventType;
import com.ning.billing.junction.api.BillingApi;
import com.ning.billing.junction.api.Blockable;
import com.ning.billing.junction.api.DefaultBlockingState;
import com.ning.billing.junction.api.Blockable.Type;
import com.ning.billing.junction.api.BlockingApi;
import com.ning.billing.junction.api.BlockingState;
import com.ning.billing.lifecycle.KillbillService.ServiceException;
import com.ning.billing.mock.BrainDeadProxyFactory;
import com.ning.billing.mock.BrainDeadProxyFactory.ZombieControl;
import com.ning.billing.util.callcontext.CallContextFactory;
import com.ning.billing.util.callcontext.DefaultCallContextFactory;
import com.ning.billing.util.clock.Clock;
import com.ning.billing.util.clock.ClockMock;

public class TestDefaultEntitlementBillingApi {
    
    class MockPrice implements InternationalPrice {
        private final BigDecimal price;
        
        public MockPrice(String val) {
            price = new BigDecimal(val);
        }
        
        @Override
        public boolean isZero() {
            return price.compareTo(BigDecimal.ZERO) == 0;
        }
        
        @Override
        public Price[] getPrices() {
            return new Price[]{ 
                    new Price() {

                        @Override
                        public Currency getCurrency() {
                            return Currency.USD;
                        }

                        @Override
                        public BigDecimal getValue() throws CurrencyValueNull {
                            return price;
                        }

                    }
            };
        }
        
        @Override
        public BigDecimal getPrice(Currency currency) throws CatalogApiException {
             return price;
        }
    };
    
    private static final String DISABLED_BUNDLE = "disabled-bundle";
    private static final String CLEAR_BUNDLE = "clear-bundle";

	private static final UUID eventId = new UUID(0L,0L);
	private static final UUID subId = new UUID(1L,0L);
	private static final UUID bunId = new UUID(2L,0L);

	private CatalogService catalogService;
<<<<<<< HEAD
	private ArrayList<SubscriptionBundle> bundles;
	private ArrayList<Subscription> subscriptions;
	private ArrayList<SubscriptionEventTransition> transitions;
    private EntitlementUserApi entitlementApi;
    private BlockingCalculator blockCalculator = new BlockingCalculator(null) {
        @Override
        public void insertBlockingEvents(SortedSet<BillingEvent> billingEvents) {
           
        }
        
    };
=======

	private List<SubscriptionBundle> bundles;
	private List<Subscription> subscriptions;
	private List<SubscriptionEventTransition> subscriptionTransitions;
	private EntitlementUserApi entitlementApi;
>>>>>>> 2767fdf3


	private Clock clock;
	private Subscription subscription;
	private DateTime subscriptionStartDate;

	@BeforeSuite(alwaysRun=true)
	public void setup() throws ServiceException {
        catalogService = new MockCatalogService(new MockCatalog());
        clock = new ClockMock();
	}

	@BeforeMethod(alwaysRun=true)
	public void setupEveryTime() {
		bundles = new ArrayList<SubscriptionBundle>();
		final SubscriptionBundle bundle = new SubscriptionBundleData( eventId,"TestKey", subId,  clock.getUTCNow().minusDays(4), null);
		bundles.add(bundle);


		subscriptionTransitions = new LinkedList<SubscriptionEventTransition>();
		subscriptions = new LinkedList<Subscription>();

		SubscriptionBuilder builder = new SubscriptionBuilder();
		subscriptionStartDate = clock.getUTCNow().minusDays(3);
		builder.setStartDate(subscriptionStartDate).setId(subId).setBundleId(bunId);
		subscription = new SubscriptionData(builder) {
		    @Override
            public List<SubscriptionEventTransition> getBillingTransitions() {
		    	return subscriptionTransitions;
		    }
		};

		subscriptions.add(subscription);

        entitlementApi = BrainDeadProxyFactory.createBrainDeadProxyFor(EntitlementUserApi.class);
        ((ZombieControl) entitlementApi).addResult("getBundlesForAccount", bundles);
        ((ZombieControl) entitlementApi).addResult("getSubscriptionsForBundle", subscriptions);
        ((ZombieControl) entitlementApi).addResult("getSubscriptionFromId", subscription);
        ((ZombieControl) entitlementApi).addResult("getBundleFromId", bundle);
        ((ZombieControl) entitlementApi).addResult("getBaseSubscription", subscription);

        assertTrue(true);
	}

    @Test(enabled=true, groups="fast")
	public void testBillingEventsEmpty() {
        UUID accountId = UUID.randomUUID();
        Account account = BrainDeadProxyFactory.createBrainDeadProxyFor(Account.class);
        ((ZombieControl) account).addResult("getId", accountId).addResult("getCurrency", Currency.USD);

        AccountUserApi accountApi = BrainDeadProxyFactory.createBrainDeadProxyFor(AccountUserApi.class);
        ((ZombieControl) accountApi).addResult("getAccountById", account);

        BillCycleDayCalculator bcdCalculator = new BillCycleDayCalculator(catalogService, entitlementApi);
        CallContextFactory factory = new DefaultCallContextFactory(clock);
		BillingApi api = new DefaultBillingApi(null, factory, accountApi, bcdCalculator, entitlementApi, blockCalculator);
		SortedSet<BillingEvent> events = api.getBillingEventsForAccountAndUpdateAccountBCD(new UUID(0L,0L));
		Assert.assertEquals(events.size(), 0);
	}

    @Test(enabled=true, groups="fast")
	public void testBillingEventsNoBillingPeriod() throws CatalogApiException {
		DateTime now = clock.getUTCNow();
		DateTime then = now.minusDays(1);
		Plan nextPlan = catalogService.getFullCatalog().findPlan("PickupTrialEvergreen10USD", now);
		PlanPhase nextPhase = nextPlan.getAllPhases()[0]; // The trial has no billing period
        PriceList nextPriceList = catalogService.getFullCatalog().findPriceList(PriceListSet.DEFAULT_PRICELIST_NAME, now);
		SubscriptionEventTransition t = new SubscriptionTransitionData(
<<<<<<< HEAD
				eventId, subId, bunId, EventType.API_USER, ApiEventType.CREATE, then, now, null, null, null, null, SubscriptionState.ACTIVE, nextPlan, nextPhase, nextPriceList, 1, null, true);
		transitions.add(t);
=======
				zeroId, oneId, twoId, EventType.API_USER, ApiEventType.CREATE, then, now, null, null, null, null, SubscriptionState.ACTIVE, nextPlan, nextPhase, nextPriceList, 1, null, true);
		subscriptionTransitions.add(t);
>>>>>>> 2767fdf3


        AccountUserApi accountApi = BrainDeadProxyFactory.createBrainDeadProxyFor(AccountUserApi.class);
        Account account = BrainDeadProxyFactory.createBrainDeadProxyFor(Account.class);
        ((ZombieControl)account).addResult("getBillCycleDay", 32);
        ((ZombieControl)account).addResult("getCurrency", Currency.USD);
        ((ZombieControl)accountApi).addResult("getAccountById", account);
		       
        BillCycleDayCalculator bcdCalculator = new BillCycleDayCalculator(catalogService, entitlementApi);
        CallContextFactory factory = new DefaultCallContextFactory(clock);
        BillingApi api = new DefaultBillingApi(null, factory, accountApi, bcdCalculator, entitlementApi, blockCalculator);
        SortedSet<BillingEvent> events = api.getBillingEventsForAccountAndUpdateAccountBCD(new UUID(0L,0L));

		checkFirstEvent(events, nextPlan, 32, subId, now, nextPhase, ApiEventType.CREATE.toString());
	}

    @Test(enabled=true, groups="fast")
	public void testBillingEventsAnnual() throws CatalogApiException {
		DateTime now = clock.getUTCNow();
		DateTime then = now.minusDays(1);
		Plan nextPlan = catalogService.getFullCatalog().findPlan("PickupTrialEvergreen10USD", now);
		PlanPhase nextPhase = nextPlan.getAllPhases()[1];
		PriceList nextPriceList = catalogService.getFullCatalog().findPriceList(PriceListSet.DEFAULT_PRICELIST_NAME, now);
		SubscriptionEventTransition t = new SubscriptionTransitionData(
<<<<<<< HEAD
				eventId, subId, bunId, EventType.API_USER, ApiEventType.CREATE, then, now, null, null, null, null, SubscriptionState.ACTIVE, nextPlan, nextPhase, nextPriceList, 1, null, true);
		transitions.add(t);
=======
				zeroId, oneId, twoId, EventType.API_USER, ApiEventType.CREATE, then, now, null, null, null, null, SubscriptionState.ACTIVE, nextPlan, nextPhase, nextPriceList, 1, null, true);
		subscriptionTransitions.add(t);
>>>>>>> 2767fdf3

		Account account = BrainDeadProxyFactory.createBrainDeadProxyFor(Account.class);
		((ZombieControl)account).addResult("getBillCycleDay", 1).addResult("getTimeZone", DateTimeZone.UTC)
                                .addResult("getCurrency", Currency.USD);

        ((MockCatalog)catalogService.getFullCatalog()).setBillingAlignment(BillingAlignment.SUBSCRIPTION);
        
		AccountUserApi accountApi = BrainDeadProxyFactory.createBrainDeadProxyFor(AccountUserApi.class);
		((ZombieControl)accountApi).addResult("getAccountById", account);

        BillCycleDayCalculator bcdCalculator = new BillCycleDayCalculator(catalogService, entitlementApi);
        CallContextFactory factory = new DefaultCallContextFactory(clock);
        BillingApi api = new DefaultBillingApi(null, factory, accountApi, bcdCalculator, entitlementApi, blockCalculator);
        SortedSet<BillingEvent> events = api.getBillingEventsForAccountAndUpdateAccountBCD(new UUID(0L,0L));

		checkFirstEvent(events, nextPlan, subscription.getStartDate().getDayOfMonth(), subId, now, nextPhase, ApiEventType.CREATE.toString());
	}

    @Test(enabled=true, groups="fast")
	public void testBillingEventsMonthly() throws CatalogApiException {
		DateTime now = clock.getUTCNow();
		DateTime then = now.minusDays(1);
		Plan nextPlan = catalogService.getFullCatalog().findPlan("PickupTrialEvergreen10USD", now);
		PlanPhase nextPhase = nextPlan.getAllPhases()[1];
        PriceList nextPriceList = catalogService.getFullCatalog().findPriceList(PriceListSet.DEFAULT_PRICELIST_NAME, now);
		SubscriptionEventTransition t = new SubscriptionTransitionData(
<<<<<<< HEAD
				eventId, subId, bunId, EventType.API_USER, ApiEventType.CREATE, then, now, null, null, null, null, SubscriptionState.ACTIVE, nextPlan, nextPhase, nextPriceList, 1, null, true);
		transitions.add(t);
=======
				zeroId, oneId, twoId, EventType.API_USER, ApiEventType.CREATE, then, now, null, null, null, null, SubscriptionState.ACTIVE, nextPlan, nextPhase, nextPriceList, 1, null, true);
		subscriptionTransitions.add(t);
>>>>>>> 2767fdf3

        AccountUserApi accountApi = BrainDeadProxyFactory.createBrainDeadProxyFor(AccountUserApi.class);
        Account account = BrainDeadProxyFactory.createBrainDeadProxyFor(Account.class);
        ((ZombieControl)account).addResult("getBillCycleDay", 32);
        ((ZombieControl)account).addResult("getCurrency", Currency.USD);
        ((ZombieControl)accountApi).addResult("getAccountById", account);

        ((MockCatalog)catalogService.getFullCatalog()).setBillingAlignment(BillingAlignment.ACCOUNT);
        
        BillCycleDayCalculator bcdCalculator = new BillCycleDayCalculator(catalogService, entitlementApi);
        CallContextFactory factory = new DefaultCallContextFactory(clock);
        BillingApi api = new DefaultBillingApi(null, factory, accountApi, bcdCalculator, entitlementApi, blockCalculator);
        SortedSet<BillingEvent> events = api.getBillingEventsForAccountAndUpdateAccountBCD(new UUID(0L,0L));

		checkFirstEvent(events, nextPlan, 32, subId, now, nextPhase, ApiEventType.CREATE.toString());
	}

    @Test(enabled=true, groups="fast")
	public void testBillingEventsAddOn() throws CatalogApiException {
		DateTime now = clock.getUTCNow();
		DateTime then = now.minusDays(1);
		Plan nextPlan = catalogService.getFullCatalog().findPlan("Horn1USD", now);
		PlanPhase nextPhase = nextPlan.getAllPhases()[0];
        PriceList nextPriceList = catalogService.getFullCatalog().findPriceList(PriceListSet.DEFAULT_PRICELIST_NAME, now);
		SubscriptionEventTransition t = new SubscriptionTransitionData(
<<<<<<< HEAD
				eventId, subId, bunId, EventType.API_USER, ApiEventType.CREATE, then, now, null, null, null, null, SubscriptionState.ACTIVE, nextPlan, nextPhase, nextPriceList, 1, null, true);
		transitions.add(t);
=======
				zeroId, oneId, twoId, EventType.API_USER, ApiEventType.CREATE, then, now, null, null, null, null, SubscriptionState.ACTIVE, nextPlan, nextPhase, nextPriceList, 1, null, true);
		subscriptionTransitions.add(t);
>>>>>>> 2767fdf3

		Account account = BrainDeadProxyFactory.createBrainDeadProxyFor(Account.class);
		((ZombieControl)account).addResult("getBillCycleDay", 1).addResult("getTimeZone", DateTimeZone.UTC);
        ((ZombieControl)account).addResult("getCurrency", Currency.USD);

        AccountUserApi accountApi = BrainDeadProxyFactory.createBrainDeadProxyFor(AccountUserApi.class);
        ((ZombieControl)accountApi).addResult("getAccountById", account);
             
        ((MockCatalog)catalogService.getFullCatalog()).setBillingAlignment(BillingAlignment.BUNDLE);
        
        BillCycleDayCalculator bcdCalculator = new BillCycleDayCalculator(catalogService, entitlementApi);
        CallContextFactory factory = new DefaultCallContextFactory(clock);
        BillingApi api = new DefaultBillingApi(null, factory, accountApi, bcdCalculator, entitlementApi, blockCalculator);
        SortedSet<BillingEvent> events = api.getBillingEventsForAccountAndUpdateAccountBCD(new UUID(0L,0L));

		checkFirstEvent(events, nextPlan, subscription.getStartDate().plusDays(30).getDayOfMonth(), subId, now, nextPhase, ApiEventType.CREATE.toString());
	}

    @Test(enabled=true, groups="fast")
    public void testBillingEventsWithBlock() throws CatalogApiException {
        DateTime now = clock.getUTCNow();
        DateTime then = now.minusDays(1);
        Plan nextPlan = catalogService.getFullCatalog().findPlan("PickupTrialEvergreen10USD", now);
        PlanPhase nextPhase = nextPlan.getAllPhases()[1];
        PriceList nextPriceList = catalogService.getFullCatalog().findPriceList(PriceListSet.DEFAULT_PRICELIST_NAME, now);
        SubscriptionEventTransition t = new SubscriptionTransitionData(
                eventId, subId, bunId, EventType.API_USER, ApiEventType.CREATE, then, now, null, null, null, null, SubscriptionState.ACTIVE, nextPlan, nextPhase, nextPriceList, 1, null, true);
        transitions.add(t);

        AccountUserApi accountApi = BrainDeadProxyFactory.createBrainDeadProxyFor(AccountUserApi.class);
        Account account = BrainDeadProxyFactory.createBrainDeadProxyFor(Account.class);
        ((ZombieControl)account).addResult("getBillCycleDay", 32);
        ((ZombieControl)account).addResult("getCurrency", Currency.USD);
        ((ZombieControl)accountApi).addResult("getAccountById", account);
        ((ZombieControl)account).addResult("getId", UUID.randomUUID());

        ((MockCatalog)catalogService.getFullCatalog()).setBillingAlignment(BillingAlignment.ACCOUNT);
        
        final SortedSet<BlockingState> blockingStates = new TreeSet<BlockingState>();
        blockingStates.add(new DefaultBlockingState(bunId,DISABLED_BUNDLE, Blockable.Type.SUBSCRIPTION_BUNDLE, "test", true, true, true, now.plusDays(1)));
        blockingStates.add(new DefaultBlockingState(bunId,CLEAR_BUNDLE, Blockable.Type.SUBSCRIPTION_BUNDLE, "test", false, false, false, now.plusDays(2)));
        
        BlockingCalculator blockingCal = new BlockingCalculator(new BlockingApi() {
            
            @Override
            public <T extends Blockable> void setBlockingState(BlockingState state) {}
            
            @Override
            public BlockingState getBlockingStateFor(UUID overdueableId, Type type) {
                return null;
            }
            
            @Override
            public BlockingState getBlockingStateFor(Blockable overdueable) {
                return null;
            }
            
            @Override
            public SortedSet<BlockingState> getBlockingHistory(UUID overdueableId, Type type) {
                if(type == Type.SUBSCRIPTION_BUNDLE) {
                    return blockingStates;
                }
                return new TreeSet<BlockingState>();
            }
            
            @Override
            public SortedSet<BlockingState> getBlockingHistory(Blockable overdueable) {
                return new TreeSet<BlockingState>();
            }
        });
        
        BillCycleDayCalculator bcdCalculator = new BillCycleDayCalculator(catalogService, entitlementApi);
        CallContextFactory factory = new DefaultCallContextFactory(clock);
        BillingApi api = new DefaultBillingApi(null, factory, accountApi, bcdCalculator, entitlementApi, blockingCal);
        SortedSet<BillingEvent> events = api.getBillingEventsForAccountAndUpdateAccountBCD(new UUID(0L,0L));

        Assert.assertEquals(events.size(), 3);
        Iterator<BillingEvent> it = events.iterator();
       
        checkEvent(it.next(), nextPlan, 32, subId, now, nextPhase, ApiEventType.CREATE.toString(), nextPhase.getFixedPrice(), nextPhase.getRecurringPrice());
        checkEvent(it.next(), nextPlan, 32, subId, now.plusDays(1), nextPhase, ApiEventType.CANCEL.toString(), new MockPrice("0"), new MockPrice("0"));
        checkEvent(it.next(), nextPlan, 32, subId, now.plusDays(2), nextPhase, ApiEventType.RE_CREATE.toString(), nextPhase.getFixedPrice(), nextPhase.getRecurringPrice());
        
    }

	private void checkFirstEvent(SortedSet<BillingEvent> events, Plan nextPlan,
			int BCD, UUID id, DateTime time, PlanPhase nextPhase, String desc) throws CatalogApiException {
		Assert.assertEquals(events.size(), 1);
		checkEvent(events.first(), nextPlan,
	            BCD, id, time, nextPhase, desc, nextPhase.getFixedPrice(), nextPhase.getRecurringPrice());
	}

	private void checkEvent(BillingEvent event, Plan nextPlan,
	            int BCD, UUID id, DateTime time, PlanPhase nextPhase, String desc, InternationalPrice fixedPrice, InternationalPrice recurringPrice) throws CatalogApiException {
        if(fixedPrice != null) {
			Assert.assertEquals(fixedPrice.getPrice(Currency.USD), event.getFixedPrice());
        } else {
            assertNull(event.getFixedPrice());
		}

		if(recurringPrice != null) {
			Assert.assertEquals(recurringPrice.getPrice(Currency.USD), event.getRecurringPrice());
        } else {
            assertNull(event.getRecurringPrice());
		}

		Assert.assertEquals(BCD, event.getBillCycleDay());
		Assert.assertEquals(id, event.getSubscription().getId());
		Assert.assertEquals(time, event.getEffectiveDate());
		Assert.assertEquals(nextPhase, event.getPlanPhase());
		Assert.assertEquals(nextPlan, event.getPlan());
		Assert.assertEquals(nextPhase.getBillingPeriod(), event.getBillingPeriod());
		Assert.assertEquals(BillingModeType.IN_ADVANCE, event.getBillingMode());
		Assert.assertEquals(desc, event.getTransitionType().toString());
	}
}<|MERGE_RESOLUTION|>--- conflicted
+++ resolved
@@ -22,11 +22,8 @@
 
 import java.math.BigDecimal;
 import java.util.ArrayList;
-<<<<<<< HEAD
 import java.util.Iterator;
-=======
 import java.util.LinkedList;
->>>>>>> 2767fdf3
 import java.util.List;
 import java.util.SortedSet;
 import java.util.TreeSet;
@@ -56,24 +53,23 @@
 import com.ning.billing.catalog.api.PriceListSet;
 import com.ning.billing.entitlement.api.billing.BillingEvent;
 import com.ning.billing.entitlement.api.billing.BillingModeType;
+import com.ning.billing.entitlement.api.user.DefaultSubscriptionFactory.SubscriptionBuilder;
 import com.ning.billing.entitlement.api.user.EntitlementUserApi;
 import com.ning.billing.entitlement.api.user.Subscription;
 import com.ning.billing.entitlement.api.user.Subscription.SubscriptionState;
 import com.ning.billing.entitlement.api.user.SubscriptionBundle;
 import com.ning.billing.entitlement.api.user.SubscriptionBundleData;
 import com.ning.billing.entitlement.api.user.SubscriptionData;
-import com.ning.billing.entitlement.api.user.DefaultSubscriptionFactory.SubscriptionBuilder;
-
 import com.ning.billing.entitlement.api.user.SubscriptionEventTransition;
 import com.ning.billing.entitlement.api.user.SubscriptionTransitionData;
 import com.ning.billing.entitlement.events.EntitlementEvent.EventType;
 import com.ning.billing.entitlement.events.user.ApiEventType;
 import com.ning.billing.junction.api.BillingApi;
 import com.ning.billing.junction.api.Blockable;
-import com.ning.billing.junction.api.DefaultBlockingState;
 import com.ning.billing.junction.api.Blockable.Type;
 import com.ning.billing.junction.api.BlockingApi;
 import com.ning.billing.junction.api.BlockingState;
+import com.ning.billing.junction.api.DefaultBlockingState;
 import com.ning.billing.lifecycle.KillbillService.ServiceException;
 import com.ning.billing.mock.BrainDeadProxyFactory;
 import com.ning.billing.mock.BrainDeadProxyFactory.ZombieControl;
@@ -129,10 +125,9 @@
 	private static final UUID bunId = new UUID(2L,0L);
 
 	private CatalogService catalogService;
-<<<<<<< HEAD
-	private ArrayList<SubscriptionBundle> bundles;
-	private ArrayList<Subscription> subscriptions;
-	private ArrayList<SubscriptionEventTransition> transitions;
+	private List<SubscriptionBundle> bundles;
+	private List<Subscription> subscriptions;
+	private List<SubscriptionEventTransition> subscriptionTransitions;
     private EntitlementUserApi entitlementApi;
     private BlockingCalculator blockCalculator = new BlockingCalculator(null) {
         @Override
@@ -141,13 +136,6 @@
         }
         
     };
-=======
-
-	private List<SubscriptionBundle> bundles;
-	private List<Subscription> subscriptions;
-	private List<SubscriptionEventTransition> subscriptionTransitions;
-	private EntitlementUserApi entitlementApi;
->>>>>>> 2767fdf3
 
 
 	private Clock clock;
@@ -216,13 +204,8 @@
 		PlanPhase nextPhase = nextPlan.getAllPhases()[0]; // The trial has no billing period
         PriceList nextPriceList = catalogService.getFullCatalog().findPriceList(PriceListSet.DEFAULT_PRICELIST_NAME, now);
 		SubscriptionEventTransition t = new SubscriptionTransitionData(
-<<<<<<< HEAD
-				eventId, subId, bunId, EventType.API_USER, ApiEventType.CREATE, then, now, null, null, null, null, SubscriptionState.ACTIVE, nextPlan, nextPhase, nextPriceList, 1, null, true);
-		transitions.add(t);
-=======
-				zeroId, oneId, twoId, EventType.API_USER, ApiEventType.CREATE, then, now, null, null, null, null, SubscriptionState.ACTIVE, nextPlan, nextPhase, nextPriceList, 1, null, true);
+		        eventId, subId, bunId, EventType.API_USER, ApiEventType.CREATE, then, now, null, null, null, null, SubscriptionState.ACTIVE, nextPlan, nextPhase, nextPriceList, 1, null, true);
 		subscriptionTransitions.add(t);
->>>>>>> 2767fdf3
 
 
         AccountUserApi accountApi = BrainDeadProxyFactory.createBrainDeadProxyFor(AccountUserApi.class);
@@ -247,13 +230,8 @@
 		PlanPhase nextPhase = nextPlan.getAllPhases()[1];
 		PriceList nextPriceList = catalogService.getFullCatalog().findPriceList(PriceListSet.DEFAULT_PRICELIST_NAME, now);
 		SubscriptionEventTransition t = new SubscriptionTransitionData(
-<<<<<<< HEAD
-				eventId, subId, bunId, EventType.API_USER, ApiEventType.CREATE, then, now, null, null, null, null, SubscriptionState.ACTIVE, nextPlan, nextPhase, nextPriceList, 1, null, true);
-		transitions.add(t);
-=======
-				zeroId, oneId, twoId, EventType.API_USER, ApiEventType.CREATE, then, now, null, null, null, null, SubscriptionState.ACTIVE, nextPlan, nextPhase, nextPriceList, 1, null, true);
+		        eventId, subId, bunId, EventType.API_USER, ApiEventType.CREATE, then, now, null, null, null, null, SubscriptionState.ACTIVE, nextPlan, nextPhase, nextPriceList, 1, null, true);
 		subscriptionTransitions.add(t);
->>>>>>> 2767fdf3
 
 		Account account = BrainDeadProxyFactory.createBrainDeadProxyFor(Account.class);
 		((ZombieControl)account).addResult("getBillCycleDay", 1).addResult("getTimeZone", DateTimeZone.UTC)
@@ -280,13 +258,8 @@
 		PlanPhase nextPhase = nextPlan.getAllPhases()[1];
         PriceList nextPriceList = catalogService.getFullCatalog().findPriceList(PriceListSet.DEFAULT_PRICELIST_NAME, now);
 		SubscriptionEventTransition t = new SubscriptionTransitionData(
-<<<<<<< HEAD
-				eventId, subId, bunId, EventType.API_USER, ApiEventType.CREATE, then, now, null, null, null, null, SubscriptionState.ACTIVE, nextPlan, nextPhase, nextPriceList, 1, null, true);
-		transitions.add(t);
-=======
-				zeroId, oneId, twoId, EventType.API_USER, ApiEventType.CREATE, then, now, null, null, null, null, SubscriptionState.ACTIVE, nextPlan, nextPhase, nextPriceList, 1, null, true);
+		        eventId, subId, bunId, EventType.API_USER, ApiEventType.CREATE, then, now, null, null, null, null, SubscriptionState.ACTIVE, nextPlan, nextPhase, nextPriceList, 1, null, true);
 		subscriptionTransitions.add(t);
->>>>>>> 2767fdf3
 
         AccountUserApi accountApi = BrainDeadProxyFactory.createBrainDeadProxyFor(AccountUserApi.class);
         Account account = BrainDeadProxyFactory.createBrainDeadProxyFor(Account.class);
@@ -312,13 +285,8 @@
 		PlanPhase nextPhase = nextPlan.getAllPhases()[0];
         PriceList nextPriceList = catalogService.getFullCatalog().findPriceList(PriceListSet.DEFAULT_PRICELIST_NAME, now);
 		SubscriptionEventTransition t = new SubscriptionTransitionData(
-<<<<<<< HEAD
-				eventId, subId, bunId, EventType.API_USER, ApiEventType.CREATE, then, now, null, null, null, null, SubscriptionState.ACTIVE, nextPlan, nextPhase, nextPriceList, 1, null, true);
-		transitions.add(t);
-=======
-				zeroId, oneId, twoId, EventType.API_USER, ApiEventType.CREATE, then, now, null, null, null, null, SubscriptionState.ACTIVE, nextPlan, nextPhase, nextPriceList, 1, null, true);
+		        eventId, subId, bunId, EventType.API_USER, ApiEventType.CREATE, then, now, null, null, null, null, SubscriptionState.ACTIVE, nextPlan, nextPhase, nextPriceList, 1, null, true);
 		subscriptionTransitions.add(t);
->>>>>>> 2767fdf3
 
 		Account account = BrainDeadProxyFactory.createBrainDeadProxyFor(Account.class);
 		((ZombieControl)account).addResult("getBillCycleDay", 1).addResult("getTimeZone", DateTimeZone.UTC);
@@ -346,7 +314,7 @@
         PriceList nextPriceList = catalogService.getFullCatalog().findPriceList(PriceListSet.DEFAULT_PRICELIST_NAME, now);
         SubscriptionEventTransition t = new SubscriptionTransitionData(
                 eventId, subId, bunId, EventType.API_USER, ApiEventType.CREATE, then, now, null, null, null, null, SubscriptionState.ACTIVE, nextPlan, nextPhase, nextPriceList, 1, null, true);
-        transitions.add(t);
+        subscriptionTransitions.add(t);
 
         AccountUserApi accountApi = BrainDeadProxyFactory.createBrainDeadProxyFor(AccountUserApi.class);
         Account account = BrainDeadProxyFactory.createBrainDeadProxyFor(Account.class);
