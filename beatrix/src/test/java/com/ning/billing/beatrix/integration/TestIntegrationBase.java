/*
 * Copyright 2010-2013 Ning, Inc.
 *
 * Ning licenses this file to you under the Apache License, version 2.0
 * (the "License"); you may not use this file except in compliance with the
 * License.  You may obtain a copy of the License at:
 *
 *    http://www.apache.org/licenses/LICENSE-2.0
 *
 * Unless required by applicable law or agreed to in writing, software
 * distributed under the License is distributed on an "AS IS" BASIS, WITHOUT
 * WARRANTIES OR CONDITIONS OF ANY KIND, either express or implied.  See the
 * License for the specific language governing permissions and limitations
 * under the License.
 */

package com.ning.billing.beatrix.integration;

<<<<<<< HEAD
import com.google.common.base.Function;
import com.google.common.base.Joiner;
import com.google.inject.Guice;
import com.google.inject.Inject;
import com.google.inject.Injector;
import com.google.inject.Stage;
import com.google.inject.name.Named;
=======
import java.math.BigDecimal;
import java.util.ArrayList;
import java.util.List;
import java.util.Set;
import java.util.UUID;

import javax.annotation.Nullable;

import org.joda.time.DateTime;
import org.joda.time.DateTimeZone;
import org.joda.time.LocalDate;
import org.skife.jdbi.v2.IDBI;
import org.slf4j.Logger;
import org.slf4j.LoggerFactory;
import org.testng.Assert;
import org.testng.annotations.AfterMethod;
import org.testng.annotations.BeforeClass;
import org.testng.annotations.BeforeMethod;

>>>>>>> 3b695c91
import com.ning.billing.account.api.Account;
import com.ning.billing.account.api.AccountData;
import com.ning.billing.account.api.AccountService;
import com.ning.billing.account.api.AccountUserApi;
import com.ning.billing.api.TestApiListener;
import com.ning.billing.api.TestApiListener.NextEvent;
import com.ning.billing.api.TestListenerStatus;
import com.ning.billing.beatrix.BeatrixTestSuiteWithEmbeddedDB;
import com.ning.billing.beatrix.glue.BeatrixModule;
import com.ning.billing.beatrix.lifecycle.Lifecycle;
import com.ning.billing.beatrix.osgi.SetupBundleWithAssertion;
import com.ning.billing.beatrix.util.AccountChecker;
import com.ning.billing.beatrix.util.InvoiceChecker;
import com.ning.billing.beatrix.util.PaymentChecker;
import com.ning.billing.beatrix.util.RefundChecker;
import com.ning.billing.beatrix.util.SubscriptionChecker;
import com.ning.billing.bus.api.PersistentBus;
import com.ning.billing.catalog.api.BillingPeriod;
import com.ning.billing.catalog.api.Currency;
import com.ning.billing.catalog.api.PlanPhaseSpecifier;
import com.ning.billing.catalog.api.PriceListSet;
import com.ning.billing.catalog.api.ProductCategory;
import com.ning.billing.entitlement.api.BlockingSubscription;
import com.ning.billing.invoice.api.Invoice;
import com.ning.billing.invoice.api.InvoiceApiException;
import com.ning.billing.invoice.api.InvoicePayment;
import com.ning.billing.invoice.api.InvoicePaymentApi;
import com.ning.billing.invoice.api.InvoiceService;
import com.ning.billing.invoice.api.InvoiceUserApi;
import com.ning.billing.invoice.model.InvoicingConfiguration;
import com.ning.billing.mock.MockAccountBuilder;
import com.ning.billing.overdue.OverdueUserApi;
import com.ning.billing.overdue.wrapper.OverdueWrapperFactory;
import com.ning.billing.payment.api.Payment;
import com.ning.billing.payment.api.PaymentApi;
import com.ning.billing.payment.api.PaymentApiException;
import com.ning.billing.payment.api.PaymentMethodKVInfo;
import com.ning.billing.payment.api.PaymentMethodPlugin;
import com.ning.billing.payment.api.TestPaymentMethodPluginBase;
import com.ning.billing.payment.provider.MockPaymentProviderPlugin;
import com.ning.billing.subscription.api.SubscriptionService;
import com.ning.billing.subscription.api.timeline.SubscriptionTimelineApi;
import com.ning.billing.subscription.api.transfer.SubscriptionTransferApi;
import com.ning.billing.subscription.api.user.Subscription;
import com.ning.billing.subscription.api.user.SubscriptionData;
import com.ning.billing.subscription.api.user.SubscriptionUserApi;
import com.ning.billing.subscription.api.user.SubscriptionUserApiException;
import com.ning.billing.util.api.RecordIdApi;
import com.ning.billing.util.api.TagUserApi;
import com.ning.billing.util.cache.CacheControllerDispatcher;
import com.ning.billing.util.config.OSGIConfig;
import com.ning.billing.util.svcapi.account.AccountInternalApi;
import com.ning.billing.util.svcapi.junction.BlockingInternalApi;
import com.ning.billing.util.svcsapi.bus.BusService;
import org.joda.time.DateTime;
import org.joda.time.DateTimeZone;
import org.joda.time.LocalDate;
import org.slf4j.Logger;
import org.slf4j.LoggerFactory;
import org.testng.Assert;
import org.testng.annotations.AfterMethod;
import org.testng.annotations.BeforeClass;
import org.testng.annotations.BeforeMethod;

import javax.annotation.Nullable;
import java.math.BigDecimal;
import java.util.ArrayList;
import java.util.List;
import java.util.Set;
import java.util.UUID;

import static org.testng.Assert.assertNotNull;
import static org.testng.Assert.assertTrue;
import static org.testng.Assert.fail;

public class TestIntegrationBase extends BeatrixTestSuiteWithEmbeddedDB implements TestListenerStatus {

    protected static final DateTimeZone testTimeZone = DateTimeZone.UTC;

    protected static final int NUMBER_OF_DECIMALS = InvoicingConfiguration.getNumberOfDecimals();
    protected static final int ROUNDING_METHOD = InvoicingConfiguration.getRoundingMode();

    protected static final BigDecimal ONE = new BigDecimal("1.0000").setScale(NUMBER_OF_DECIMALS);
    protected static final BigDecimal TWENTY_NINE = new BigDecimal("29.0000").setScale(NUMBER_OF_DECIMALS);
    protected static final BigDecimal THIRTY = new BigDecimal("30.0000").setScale(NUMBER_OF_DECIMALS);
    protected static final BigDecimal THIRTY_ONE = new BigDecimal("31.0000").setScale(NUMBER_OF_DECIMALS);

    protected static final Logger log = LoggerFactory.getLogger(TestIntegration.class);
    protected static long AT_LEAST_ONE_MONTH_MS = 32L * 24L * 3600L * 1000L;

    protected static final long DELAY = 10000;


    @Inject
    protected Lifecycle lifecycle;

    @Inject
    protected BusService busService;

    @Inject
    protected SubscriptionService subscriptionService;

    @Inject
    protected InvoiceService invoiceService;

    @Inject
    protected AccountService accountService;

    @Inject
    protected SubscriptionUserApi subscriptionUserApi;

    @Inject
    protected SubscriptionTransferApi transferApi;

    @Inject
    protected SubscriptionTimelineApi repairApi;

    @Inject
    protected OverdueUserApi overdueUserApi;

    @Inject
    protected InvoiceUserApi invoiceUserApi;

    @Inject
    protected InvoicePaymentApi invoicePaymentApi;

    @Inject
    protected BlockingInternalApi blockingApi;

    @Inject
    protected PaymentApi paymentApi;

    @Named(BeatrixIntegrationModule.NON_OSGI_PLUGIN_NAME)
    @Inject
    protected MockPaymentProviderPlugin paymentPlugin;

    @Inject
    protected OverdueWrapperFactory overdueWrapperFactory;

    @Inject
    protected AccountUserApi accountUserApi;

    @Inject
    protected TagUserApi tagUserApi;

    @Inject
    protected InvoiceChecker invoiceChecker;

    @Inject
    protected PaymentChecker paymentChecker;

    @Inject
    protected AccountChecker accountChecker;

    @Inject
    protected
    @javax.inject.Named(BeatrixModule.EXTERNAL_BUS)
    PersistentBus externalBus;

    @Inject
    protected RefundChecker refundChecker;

    @Inject
    protected SubscriptionChecker subscriptionChecker;

    @Inject
    protected AccountInternalApi accountInternalApi;

    @Inject
    protected OSGIConfig osgiConfig;

    @Inject
    protected RecordIdApi recordIdApi;

    @Inject
    protected IDBI idbi;

    @javax.inject.Inject
    protected CacheControllerDispatcher controlCacheDispatcher;

    protected TestApiListener busHandler;

    private boolean isListenerFailed;
    private String listenerFailedMsg;

    @Override
    public void failed(final String msg) {
        isListenerFailed = true;
        listenerFailedMsg = msg;
    }

    @Override
    public void resetTestListenerStatus() {
        isListenerFailed = false;
        listenerFailedMsg = null;
    }

    protected void assertListenerStatus() {
        if (isListenerFailed) {
            log.error(listenerFailedMsg);
            Assert.fail(listenerFailedMsg);
        }
    }

    @BeforeClass(groups = "slow")
    public void beforeClass() throws Exception {
        final Injector g = Guice.createInjector(Stage.PRODUCTION, new BeatrixIntegrationModule(configSource));
        g.injectMembers(this);
        busHandler = new TestApiListener(this, idbi);

        SetupBundleWithAssertion setupTest = new SetupBundleWithAssertion("whatever", osgiConfig, "whatever");
        setupTest.cleanBundleInstallDir();

    }


    @BeforeMethod(groups = "slow")
    public void beforeMethod() throws Exception {

        super.beforeMethod();

        log.info("beforeMethod context classLoader = " + (Thread.currentThread().getContextClassLoader() != null ? Thread.currentThread().getContextClassLoader().toString() : "null"));
        //Thread.currentThread().setContextClassLoader(null);

        log.warn("\n");
        log.warn("RESET TEST FRAMEWORK\n\n");

        controlCacheDispatcher.clearAll();

        clock.resetDeltaFromReality();
        resetTestListenerStatus();
        busHandler.reset();

        // Start services
        lifecycle.fireStartupSequencePriorEventRegistration();
        busService.getBus().register(busHandler);
        lifecycle.fireStartupSequencePostEventRegistration();

        paymentPlugin.clear();
    }

    @AfterMethod(groups = "slow")
    public void afterMethod() throws Exception {
        lifecycle.fireShutdownSequencePriorEventUnRegistration();
        busService.getBus().unregister(busHandler);
        lifecycle.fireShutdownSequencePostEventUnRegistration();

        log.info("afterMethod context classLoader = " + (Thread.currentThread().getContextClassLoader() != null ? Thread.currentThread().getContextClassLoader().toString() : "null"));

        log.warn("DONE WITH TEST\n");
    }

    protected void verifyTestResult(final UUID accountId, final UUID subscriptionId,
                                    final DateTime startDate, @Nullable final DateTime endDate,
                                    final BigDecimal amount, final DateTime chargeThroughDate,
                                    final int totalInvoiceItemCount) throws SubscriptionUserApiException {
        final SubscriptionData subscription = subscriptionDataFromSubscription(subscriptionUserApi.getSubscriptionFromId(subscriptionId, callContext));

        /*
                final List<Invoice> invoices = invoiceUserApi.getInvoicesByAccount(accountId);
                final List<InvoiceItem> invoiceItems = new ArrayList<InvoiceItem>();
                for (final Invoice invoice : invoices) {
                    invoiceItems.addAll(invoice.getInvoiceItems());
                }
                assertEquals(invoiceItems.size(), totalInvoiceItemCount);

                boolean wasFound = false;

                // We implicitly assume here that the account timezone is the same as the one for startDate/endDate
                for (final InvoiceItem item : invoiceItems) {
                    if (item.getStartDate().compareTo(new LocalDate(startDate)) == 0) {
                        if ((item.getEndDate() == null && endDate == null) || (item.getEndDate() != null && new LocalDate(endDate).compareTo(item.getEndDate()) == 0)) {
                            if (item.getAmount().compareTo(amount) == 0) {
                                wasFound = true;
                                break;
                            }
                        }
                    }
                }

                if (!wasFound) {
                    fail();
                }
        */
        final DateTime ctd = subscription.getChargedThroughDate();
        assertNotNull(ctd);
        log.info("Checking CTD: " + ctd.toString() + "; clock is " + clock.getUTCNow().toString());
        // Either the ctd is today (start of the trial) or the clock is strictly before the CTD
        assertTrue(clock.getUTCToday().compareTo(new LocalDate(ctd)) == 0 || clock.getUTCNow().isBefore(ctd));
        assertTrue(ctd.toDateTime(testTimeZone).toLocalDate().compareTo(new LocalDate(chargeThroughDate.getYear(), chargeThroughDate.getMonthOfYear(), chargeThroughDate.getDayOfMonth())) == 0);
    }

    protected SubscriptionData subscriptionDataFromSubscription(final Subscription sub) {
        return (SubscriptionData) ((BlockingSubscription) sub).getDelegateSubscription();
    }

    protected Account createAccountWithOsgiPaymentMethod(final AccountData accountData) throws Exception {
        return createAccountWithPaymentMethod(accountData, BeatrixIntegrationModule.OSGI_PLUGIN_NAME);
    }

    protected Account createAccountWithNonOsgiPaymentMethod(final AccountData accountData) throws Exception {
        return createAccountWithPaymentMethod(accountData, BeatrixIntegrationModule.NON_OSGI_PLUGIN_NAME);
    }

    private Account createAccountWithPaymentMethod(final AccountData accountData, final String paymentPluginName) throws Exception {
        final Account account = accountUserApi.createAccount(accountData, callContext);
        assertNotNull(account);

        final PaymentMethodPlugin info = createPaymentMethodPlugin();

        paymentApi.addPaymentMethod(paymentPluginName, account, true, info, callContext);
        return accountUserApi.getAccountById(account.getId(), callContext);
    }

    private class TestPaymentMethodPlugin extends TestPaymentMethodPluginBase {

        @Override
        public List<PaymentMethodKVInfo> getProperties() {
            PaymentMethodKVInfo prop = new PaymentMethodKVInfo("whatever", "cool", Boolean.TRUE);
            List<PaymentMethodKVInfo> res = new ArrayList<PaymentMethodKVInfo>();
            res.add(prop);
            return res;
        }
    }

    protected PaymentMethodPlugin createPaymentMethodPlugin() {
        return new TestPaymentMethodPlugin();
    }

    protected AccountData getAccountData(final int billingDay) {
        return new MockAccountBuilder().name(UUID.randomUUID().toString().substring(1, 8))
                .firstNameLength(6)
                .email(UUID.randomUUID().toString().substring(1, 8))
                .phone(UUID.randomUUID().toString().substring(1, 8))
                .migrated(false)
                .isNotifiedForInvoices(false)
                .externalKey(UUID.randomUUID().toString().substring(1, 8))
                .billingCycleDayLocal(billingDay)
                .currency(Currency.USD)
                .paymentMethodId(UUID.randomUUID())
                .timeZone(DateTimeZone.UTC)
                .build();
    }

    protected void addMonthsAndCheckForCompletion(final int nbMonth, final NextEvent... events) {
        doCallAndCheckForCompletion(new Function<Void, Void>() {
            @Override
            public Void apply(@Nullable final Void dontcare) {
                clock.addMonths(nbMonth);
                return null;
            }
        }, events);
    }

    protected void setDateAndCheckForCompletion(final DateTime date, final List<NextEvent> events) {
        setDateAndCheckForCompletion(date, events.toArray(new NextEvent[events.size()]));
    }

    protected void setDateAndCheckForCompletion(final DateTime date, final NextEvent... events) {
        doCallAndCheckForCompletion(new Function<Void, Void>() {
            @Override
            public Void apply(@Nullable final Void dontcare) {
                //final Interval it = new Interval(clock.getUTCNow(), date);
                //final int days = it.toPeriod().toStandardDays().getDays();
                clock.setTime(date);
                return null;
            }
        }, events);
    }

    protected void addDaysAndCheckForCompletion(final int nbDays, final NextEvent... events) {
        doCallAndCheckForCompletion(new Function<Void, Void>() {
            @Override
            public Void apply(@Nullable final Void dontcare) {
                clock.addDays(nbDays);
                return null;
            }
        }, events);
    }

    protected void createPaymentAndCheckForCompletion(final Account account, final Invoice invoice, final NextEvent... events) {
        doCallAndCheckForCompletion(new Function<Void, Void>() {
            @Override
            public Void apply(@Nullable final Void input) {
                try {
                    paymentApi.createPayment(account, invoice.getId(), invoice.getBalance(), callContext);
                } catch (PaymentApiException e) {
                    fail(e.toString());
                }
                return null;
            }
        }, events);
    }

    protected void createExternalPaymentAndCheckForCompletion(final Account account, final Invoice invoice, final NextEvent... events) {
        doCallAndCheckForCompletion(new Function<Void, Void>() {
            @Override
            public Void apply(@Nullable final Void input) {
                try {
                    paymentApi.createExternalPayment(account, invoice.getId(), invoice.getBalance(), callContext);
                } catch (PaymentApiException e) {
                    fail(e.toString());
                }
                return null;
            }
        }, events);
    }

    protected void refundPaymentAndCheckForCompletion(final Account account, final Payment payment, final NextEvent... events) {
        doCallAndCheckForCompletion(new Function<Void, Void>() {
            @Override
            public Void apply(@Nullable final Void input) {
                try {
                    paymentApi.createRefund(account, payment.getId(), payment.getPaidAmount(), callContext);
                } catch (PaymentApiException e) {
                    fail(e.toString());
                }
                return null;
            }
        }, events);
    }

    protected void refundPaymentWithAdjustmenttAndCheckForCompletion(final Account account, final Payment payment, final NextEvent... events) {
        doCallAndCheckForCompletion(new Function<Void, Void>() {
            @Override
            public Void apply(@Nullable final Void input) {
                try {
                    paymentApi.createRefundWithAdjustment(account, payment.getId(), payment.getPaidAmount(), callContext);
                } catch (PaymentApiException e) {
                    fail(e.toString());
                }
                return null;
            }
        }, events);
    }

    protected void refundPaymentWithInvoiceItemAdjAndCheckForCompletion(final Account account, final Payment payment, final Set<UUID> invoiceItems, final NextEvent... events) {
        doCallAndCheckForCompletion(new Function<Void, Void>() {
            @Override
            public Void apply(@Nullable final Void input) {
                try {
                    paymentApi.createRefundWithItemsAdjustments(account, payment.getId(), invoiceItems, callContext);
                } catch (PaymentApiException e) {
                    fail(e.toString());
                }
                return null;
            }
        }, events);
    }

    protected void createChargeBackAndCheckForCompletion(final InvoicePayment payment, final NextEvent... events) {
        doCallAndCheckForCompletion(new Function<Void, Void>() {
            @Override
            public Void apply(@Nullable final Void input) {
                try {
                    invoicePaymentApi.createChargeback(payment.getId(), payment.getAmount(), callContext);
                } catch (InvoiceApiException e) {
                    fail(e.toString());
                }
                return null;
            }
        }, events);
    }

    protected Subscription createSubscriptionAndCheckForCompletion(final UUID bundleId,
                                                                   final String productName,
                                                                   final ProductCategory productCategory,
                                                                   final BillingPeriod billingPeriod,
                                                                   final NextEvent... events) {
        return doCallAndCheckForCompletion(new Function<Void, Subscription>() {
            @Override
            public Subscription apply(@Nullable final Void dontcare) {
                try {
                    final Subscription subscription = subscriptionUserApi.createSubscription(bundleId,
                            new PlanPhaseSpecifier(productName, productCategory, billingPeriod, PriceListSet.DEFAULT_PRICELIST_NAME, null),
                            null,
                            callContext);
                    assertNotNull(subscription);
                    return subscription;
                } catch (SubscriptionUserApiException e) {
                    fail();
                    return null;
                }
            }
        }, events);
    }

    protected Subscription changeSubscriptionAndCheckForCompletion(final Subscription subscription,
                                                                   final String productName,
                                                                   final BillingPeriod billingPeriod,
                                                                   final NextEvent... events) {
        return doCallAndCheckForCompletion(new Function<Void, Subscription>() {
            @Override
            public Subscription apply(@Nullable final Void dontcare) {
                try {
                    // Need to fetch again to get latest CTD updated from the system
                    final Subscription refreshedSubscription = subscriptionUserApi.getSubscriptionFromId(subscription.getId(), callContext);
                    refreshedSubscription.changePlan(productName, billingPeriod, PriceListSet.DEFAULT_PRICELIST_NAME, clock.getUTCNow(), callContext);
                    return refreshedSubscription;
                } catch (SubscriptionUserApiException e) {
                    fail(e.getMessage());
                    return null;
                }
            }
        }, events);
    }

    protected Subscription cancelSubscriptionAndCheckForCompletion(final Subscription subscription,
                                                                   final DateTime requestedDate,
                                                                   final NextEvent... events) {
        return doCallAndCheckForCompletion(new Function<Void, Subscription>() {
            @Override
            public Subscription apply(@Nullable final Void dontcare) {
                try {
                    // Need to fetch again to get latest CTD updated from the system
                    final Subscription refreshedSubscription = subscriptionUserApi.getSubscriptionFromId(subscription.getId(), callContext);
                    refreshedSubscription.cancel(requestedDate, callContext);
                    return refreshedSubscription;
                } catch (SubscriptionUserApiException e) {
                    fail();
                    return null;
                }
            }
        }, events);
    }

    protected void fullyAdjustInvoiceAndCheckForCompletion(final Account account, final Invoice invoice, final NextEvent... events) {
        doCallAndCheckForCompletion(new Function<Void, Void>() {
            @Override
            public Void apply(@Nullable final Void input) {
                try {
                    invoiceUserApi.insertCreditForInvoice(account.getId(), invoice.getId(), invoice.getBalance(), invoice.getInvoiceDate(),
                            account.getCurrency(), callContext);
                } catch (InvoiceApiException e) {
                    fail(e.toString());
                }
                return null;
            }
        }, events);
    }

    protected void fullyAdjustInvoiceItemAndCheckForCompletion(final Account account, final Invoice invoice, final int itemNb, final NextEvent... events) {
        doCallAndCheckForCompletion(new Function<Void, Void>() {
            @Override
            public Void apply(@Nullable final Void input) {
                try {
                    invoiceUserApi.insertInvoiceItemAdjustment(account.getId(), invoice.getId(), invoice.getInvoiceItems().get(itemNb - 1).getId(),
                            invoice.getInvoiceDate(), callContext);
                } catch (InvoiceApiException e) {
                    fail(e.toString());
                }
                return null;
            }
        }, events);
    }

    private <T> T doCallAndCheckForCompletion(Function<Void, T> f, final NextEvent... events) {

        Joiner joiner = Joiner.on(", ");
        log.info("            ************    STARTING BUS HANDLER CHECK : {} ********************", joiner.join(events));

        busHandler.pushExpectedEvents(events);

        final T result = f.apply(null);
        assertTrue(busHandler.isCompleted(DELAY), "Were expecting events " + joiner.join(events));
        assertListenerStatus();

        log.info("            ************    DONE WITH BUS HANDLER CHECK    ********************");
        return result;
    }
}<|MERGE_RESOLUTION|>--- conflicted
+++ resolved
@@ -16,15 +16,6 @@
 
 package com.ning.billing.beatrix.integration;
 
-<<<<<<< HEAD
-import com.google.common.base.Function;
-import com.google.common.base.Joiner;
-import com.google.inject.Guice;
-import com.google.inject.Inject;
-import com.google.inject.Injector;
-import com.google.inject.Stage;
-import com.google.inject.name.Named;
-=======
 import java.math.BigDecimal;
 import java.util.ArrayList;
 import java.util.List;
@@ -32,6 +23,8 @@
 import java.util.UUID;
 
 import javax.annotation.Nullable;
+import javax.inject.Inject;
+import javax.inject.Named;
 
 import org.joda.time.DateTime;
 import org.joda.time.DateTimeZone;
@@ -44,7 +37,6 @@
 import org.testng.annotations.BeforeClass;
 import org.testng.annotations.BeforeMethod;
 
->>>>>>> 3b695c91
 import com.ning.billing.account.api.Account;
 import com.ning.billing.account.api.AccountData;
 import com.ning.billing.account.api.AccountService;
@@ -99,22 +91,12 @@
 import com.ning.billing.util.svcapi.account.AccountInternalApi;
 import com.ning.billing.util.svcapi.junction.BlockingInternalApi;
 import com.ning.billing.util.svcsapi.bus.BusService;
-import org.joda.time.DateTime;
-import org.joda.time.DateTimeZone;
-import org.joda.time.LocalDate;
-import org.slf4j.Logger;
-import org.slf4j.LoggerFactory;
-import org.testng.Assert;
-import org.testng.annotations.AfterMethod;
-import org.testng.annotations.BeforeClass;
-import org.testng.annotations.BeforeMethod;
-
-import javax.annotation.Nullable;
-import java.math.BigDecimal;
-import java.util.ArrayList;
-import java.util.List;
-import java.util.Set;
-import java.util.UUID;
+
+import com.google.common.base.Function;
+import com.google.common.base.Joiner;
+import com.google.inject.Guice;
+import com.google.inject.Injector;
+import com.google.inject.Stage;
 
 import static org.testng.Assert.assertNotNull;
 import static org.testng.Assert.assertTrue;
@@ -376,17 +358,17 @@
 
     protected AccountData getAccountData(final int billingDay) {
         return new MockAccountBuilder().name(UUID.randomUUID().toString().substring(1, 8))
-                .firstNameLength(6)
-                .email(UUID.randomUUID().toString().substring(1, 8))
-                .phone(UUID.randomUUID().toString().substring(1, 8))
-                .migrated(false)
-                .isNotifiedForInvoices(false)
-                .externalKey(UUID.randomUUID().toString().substring(1, 8))
-                .billingCycleDayLocal(billingDay)
-                .currency(Currency.USD)
-                .paymentMethodId(UUID.randomUUID())
-                .timeZone(DateTimeZone.UTC)
-                .build();
+                                       .firstNameLength(6)
+                                       .email(UUID.randomUUID().toString().substring(1, 8))
+                                       .phone(UUID.randomUUID().toString().substring(1, 8))
+                                       .migrated(false)
+                                       .isNotifiedForInvoices(false)
+                                       .externalKey(UUID.randomUUID().toString().substring(1, 8))
+                                       .billingCycleDayLocal(billingDay)
+                                       .currency(Currency.USD)
+                                       .paymentMethodId(UUID.randomUUID())
+                                       .timeZone(DateTimeZone.UTC)
+                                       .build();
     }
 
     protected void addMonthsAndCheckForCompletion(final int nbMonth, final NextEvent... events) {
@@ -519,9 +501,9 @@
             public Subscription apply(@Nullable final Void dontcare) {
                 try {
                     final Subscription subscription = subscriptionUserApi.createSubscription(bundleId,
-                            new PlanPhaseSpecifier(productName, productCategory, billingPeriod, PriceListSet.DEFAULT_PRICELIST_NAME, null),
-                            null,
-                            callContext);
+                                                                                             new PlanPhaseSpecifier(productName, productCategory, billingPeriod, PriceListSet.DEFAULT_PRICELIST_NAME, null),
+                                                                                             null,
+                                                                                             callContext);
                     assertNotNull(subscription);
                     return subscription;
                 } catch (SubscriptionUserApiException e) {
@@ -577,7 +559,7 @@
             public Void apply(@Nullable final Void input) {
                 try {
                     invoiceUserApi.insertCreditForInvoice(account.getId(), invoice.getId(), invoice.getBalance(), invoice.getInvoiceDate(),
-                            account.getCurrency(), callContext);
+                                                          account.getCurrency(), callContext);
                 } catch (InvoiceApiException e) {
                     fail(e.toString());
                 }
@@ -592,7 +574,7 @@
             public Void apply(@Nullable final Void input) {
                 try {
                     invoiceUserApi.insertInvoiceItemAdjustment(account.getId(), invoice.getId(), invoice.getInvoiceItems().get(itemNb - 1).getId(),
-                            invoice.getInvoiceDate(), callContext);
+                                                               invoice.getInvoiceDate(), callContext);
                 } catch (InvoiceApiException e) {
                     fail(e.toString());
                 }
