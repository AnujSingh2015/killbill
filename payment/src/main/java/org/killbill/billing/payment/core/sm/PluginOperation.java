/*
 * Copyright 2014 Groupon, Inc
 * Copyright 2014 The Billing Project, LLC
 *
 * Groupon licenses this file to you under the Apache License, version 2.0
 * (the "License"); you may not use this file except in compliance with the
 * License.  You may obtain a copy of the License at:
 *
 *    http://www.apache.org/licenses/LICENSE-2.0
 *
 * Unless required by applicable law or agreed to in writing, software
 * distributed under the License is distributed on an "AS IS" BASIS, WITHOUT
 * WARRANTIES OR CONDITIONS OF ANY KIND, either express or implied.  See the
 * License for the specific language governing permissions and limitations
 * under the License.
 */

package org.killbill.billing.payment.core.sm;

import java.util.concurrent.Callable;
import java.util.concurrent.TimeoutException;

import org.killbill.automaton.OperationException;
import org.killbill.automaton.OperationResult;
import org.killbill.billing.account.api.Account;
import org.killbill.billing.payment.api.PaymentApiException;
import org.killbill.billing.payment.core.ProcessorBase.CallableWithAccountLock;
import org.killbill.billing.payment.core.ProcessorBase.CallableWithoutAccountLock;
import org.killbill.billing.payment.core.ProcessorBase.WithAccountLockCallback;
import org.killbill.billing.payment.dispatcher.PluginDispatcher;
import org.killbill.commons.locker.GlobalLocker;
import org.slf4j.Logger;
import org.slf4j.LoggerFactory;

import com.google.common.base.Objects;

// Encapsulates the plugin delegation logic
public abstract class PluginOperation {

    private final Logger logger = LoggerFactory.getLogger(PluginOperation.class);

    private final GlobalLocker locker;
    private final PluginDispatcher<OperationResult> paymentPluginDispatcher;

    protected final DirectPaymentStateContext directPaymentStateContext;

    protected PluginOperation(final GlobalLocker locker,
                              final PluginDispatcher<OperationResult> paymentPluginDispatcher,
                              final DirectPaymentStateContext directPaymentStateContext) {
        this.locker = locker;
        this.paymentPluginDispatcher = paymentPluginDispatcher;
        this.directPaymentStateContext = directPaymentStateContext;
    }

<<<<<<< HEAD
    protected abstract <PluginResult> PluginResult  doPluginOperation() throws Exception;

=======
>>>>>>> d75d4fb4
    protected OperationResult dispatchWithTimeout(final WithAccountLockCallback<OperationResult> callback) throws OperationException {
        final Account account = directPaymentStateContext.getAccount();
        logger.debug("Dispatching plugin call for account {}", account.getExternalKey());

        try {
            final Callable<OperationResult> task;
            if (directPaymentStateContext.shouldLockAccount()) {
                task = new CallableWithAccountLock<OperationResult>(locker,
                                                                    account.getExternalKey(),
                                                                    callback);
            } else {
                task = new CallableWithoutAccountLock<OperationResult>(callback);
            }

            final OperationResult operationResult = paymentPluginDispatcher.dispatchWithTimeout(task);
            logger.debug("Successful plugin call for account {} with result {}", account.getExternalKey(), operationResult);
            return operationResult;
        } catch (final PaymentApiException e) {
            final Throwable realException = Objects.firstNonNull(e.getCause(), e);
            logger.warn("Unsuccessful plugin call for account {}", account.getExternalKey(), realException);
            throw new OperationException(realException, OperationResult.FAILURE);
        } catch (final TimeoutException e) {
            logger.error("Plugin call TIMEOUT for account {}: {}", account.getExternalKey(), e.getMessage());
            throw new OperationException(e, OperationResult.EXCEPTION);
        } catch (final RuntimeException e) {
            logger.warn("Plugin call threw an exception for account {}", account.getExternalKey(), e);
            throw new OperationException(e, OperationResult.EXCEPTION);
        }
    }
}<|MERGE_RESOLUTION|>--- conflicted
+++ resolved
@@ -52,11 +52,8 @@
         this.directPaymentStateContext = directPaymentStateContext;
     }
 
-<<<<<<< HEAD
     protected abstract <PluginResult> PluginResult  doPluginOperation() throws Exception;
 
-=======
->>>>>>> d75d4fb4
     protected OperationResult dispatchWithTimeout(final WithAccountLockCallback<OperationResult> callback) throws OperationException {
         final Account account = directPaymentStateContext.getAccount();
         logger.debug("Dispatching plugin call for account {}", account.getExternalKey());
