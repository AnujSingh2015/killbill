--- conflicted
+++ resolved
@@ -56,14 +56,9 @@
 
     // Use to create new transactions only
     public DirectPaymentStateContext(@Nullable final UUID directPaymentId, @Nullable final String directPaymentTransactionExternalKey, final TransactionType transactionType,
-<<<<<<< HEAD
-                                     final Account account, @Nullable final UUID paymentMethodId, final BigDecimal amount, final Currency currency, final Iterable<PluginProperty> properties,
-                                     final InternalCallContext internalCallContext, final CallContext callContext) {
-=======
                                      final Account account, @Nullable final UUID paymentMethodId, final BigDecimal amount, final Currency currency,
                                      final boolean shouldLockAccount, final Iterable<PluginProperty> properties,
-                                     final InternalCallContext internalCallContext, final CallContext callContext) throws PaymentApiException {
->>>>>>> d75d4fb4
+                                     final InternalCallContext internalCallContext, final CallContext callContext)  {
         this(directPaymentId, null, directPaymentTransactionExternalKey, transactionType, account, paymentMethodId,
              amount, currency, shouldLockAccount, properties, internalCallContext, callContext);
     }
@@ -72,12 +67,8 @@
     public DirectPaymentStateContext(@Nullable final UUID directPaymentId, @Nullable final String directPaymentExternalKey,
                                      @Nullable final String directPaymentTransactionExternalKey, final TransactionType transactionType,
                                      final Account account, @Nullable final UUID paymentMethodId, final BigDecimal amount, final Currency currency,
-<<<<<<< HEAD
-                                     final Iterable<PluginProperty> properties, final InternalCallContext internalCallContext, final CallContext callContext) {
-=======
                                      final boolean shouldLockAccount, final Iterable<PluginProperty> properties,
-                                     final InternalCallContext internalCallContext, final CallContext callContext) throws PaymentApiException {
->>>>>>> d75d4fb4
+                                     final InternalCallContext internalCallContext, final CallContext callContext) {
         this.directPaymentId = directPaymentId;
         this.directPaymentExternalKey = directPaymentExternalKey;
         this.directPaymentTransactionExternalKey = directPaymentTransactionExternalKey;
