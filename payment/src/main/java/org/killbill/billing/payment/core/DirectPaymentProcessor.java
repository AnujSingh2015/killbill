--- conflicted
+++ resolved
@@ -107,20 +107,7 @@
         super(pluginRegistry, accountUserApi, eventBus, paymentDao, nonEntityDao, tagUserApi, locker, executor, invoiceApi);
         this.internalCallContextFactory = internalCallContextFactory;
 
-<<<<<<< HEAD
         directPaymentAutomatonRunner = new DirectPaymentAutomatonRunner(stateMachineConfig, paymentConfig, paymentDao, locker, pluginRegistry, clock, executor);
-=======
-        final StateMachineConfig stateMachineConfig;
-        try {
-            stateMachineConfig = XMLLoader.getObjectFromString(Resources.getResource("org/killbill/billing/payment/PaymentStates.xml").toExternalForm(), DefaultStateMachineConfig.class);
-        } catch (final Exception e) {
-            throw new IllegalStateException(e);
-        }
-
-        final long paymentPluginTimeoutSec = TimeUnit.SECONDS.convert(paymentConfig.getPaymentPluginTimeout().getPeriod(), paymentConfig.getPaymentPluginTimeout().getUnit());
-        final PluginDispatcher<OperationResult> paymentPluginDispatcher = new PluginDispatcher<OperationResult>(paymentPluginTimeoutSec, executor);
-        directPaymentAutomatonRunner = new DirectPaymentAutomatonRunner(stateMachineConfig, paymentDao, locker, paymentPluginDispatcher, pluginRegistry, clock);
->>>>>>> d75d4fb4
     }
 
     public DirectPayment createAuthorization(final Account account, @Nullable final UUID paymentMethodId, @Nullable final UUID directPaymentId, final BigDecimal amount, final Currency currency,
