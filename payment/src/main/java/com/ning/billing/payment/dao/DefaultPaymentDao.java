--- conflicted
+++ resolved
@@ -74,17 +74,6 @@
     }
 
     @Override
-<<<<<<< HEAD
-    public PaymentAttempt getPaymentAttemptById(UUID paymentAttemptId) {
-        // TODO Auto-generated method stub
-        return null;
-    }
-
-    @Override
-    public void updatePaymentAttempt(PaymentAttempt updatedPaymentAttempt) {
-        // TODO Auto-generated method stub
-
-=======
     public List<PaymentInfo> getPaymentInfo(List<String> invoiceIds) {
         return sqlDao.getPaymentInfos(invoiceIds);
     }
@@ -92,7 +81,6 @@
     @Override
     public List<PaymentAttempt> getPaymentAttemptsForInvoiceIds(List<String> invoiceIds) {
         return sqlDao.getPaymentAttemptsForInvoiceIds(invoiceIds);
->>>>>>> 9ea091e9
     }
 
 }