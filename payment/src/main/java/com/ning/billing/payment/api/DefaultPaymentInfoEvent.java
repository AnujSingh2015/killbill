--- conflicted
+++ resolved
@@ -28,17 +28,11 @@
 import com.google.common.base.Objects;
 
 import com.ning.billing.payment.plugin.api.PaymentInfoPlugin;
-import com.ning.billing.util.bus.BusEvent;
-import com.ning.billing.util.bus.BusEvent.BusEventType;
 
 public class DefaultPaymentInfoEvent extends EntityBase implements PaymentInfoEvent {
-<<<<<<< HEAD
-
     private final UUID accountId;
-    private final UUID invoiceId;    
-=======
+    private final UUID invoiceId;  
     private final String externalPaymentId;
->>>>>>> 57291c34
     private final BigDecimal amount;
     private final BigDecimal refundAmount;
     private final String paymentNumber;
@@ -57,9 +51,9 @@
 
     @JsonCreator
     public DefaultPaymentInfoEvent(@JsonProperty("id") UUID id,
-<<<<<<< HEAD
             @JsonProperty("accountId") UUID accountId,
             @JsonProperty("invoiceId") UUID invoiceId,            
+            @JsonProperty("externalPaymentId") String externalPaymentId,
             @JsonProperty("amount") BigDecimal amount,
             @JsonProperty("refundAmount") BigDecimal refundAmount,
             @JsonProperty("bankIdentificationNumber") String bankIdentificationNumber,
@@ -78,24 +72,7 @@
         super(id);
         this.accountId = accountId;
         this.invoiceId = invoiceId;
-=======
-                                   @JsonProperty("externalPaymentId") String externalPaymentId,
-                                   @JsonProperty("amount") BigDecimal amount,
-                                   @JsonProperty("refundAmount") BigDecimal refundAmount,
-                                   @JsonProperty("bankIdentificationNumber") String bankIdentificationNumber,
-                                   @JsonProperty("paymentNumber") String paymentNumber,
-                                   @JsonProperty("status") String status,
-                                   @JsonProperty("type") String type,
-                                   @JsonProperty("referenceId") String referenceId,
-                                   @JsonProperty("paymentMethodId") String paymentMethodId,
-                                   @JsonProperty("paymentMethod") String paymentMethod,
-                                   @JsonProperty("cardType") String cardType,
-                                   @JsonProperty("cardCountry") String cardCountry,
-                                   @JsonProperty("userToken") UUID userToken,
-                                   @JsonProperty("effectiveDate") DateTime effectiveDate) {
-        super(id);
         this.externalPaymentId = externalPaymentId;
->>>>>>> 57291c34
         this.amount = amount;
         this.refundAmount = refundAmount;
         this.bankIdentificationNumber = bankIdentificationNumber;
@@ -115,9 +92,9 @@
 
     public DefaultPaymentInfoEvent(DefaultPaymentInfoEvent src) {
         this(src.id,
-<<<<<<< HEAD
                 src.accountId,
                 src.invoiceId,
+                src.externalPaymentId,
                 src.amount,
                 src.refundAmount,
                 src.bankIdentificationNumber,
@@ -137,25 +114,9 @@
     
 
     public DefaultPaymentInfoEvent(PaymentInfoPlugin info, UUID accountId, UUID invoiceId) {
-        this(UUID.randomUUID(), accountId,  invoiceId, info.getAmount(), info.getRefundAmount(), info.getBankIdentificationNumber(), info.getPaymentNumber(),
+        this(UUID.randomUUID(), accountId,  invoiceId, info.getExternalPaymentId(), info.getAmount(), info.getRefundAmount(), info.getBankIdentificationNumber(), info.getPaymentNumber(),
                 info.getStatus(), info.getCardType(), info.getReferenceId(), info.getPaymentMethodId(), info.getPaymentMethod(), info.getCardType(), info.getCardCountry(),
                 null, info.getEffectiveDate(), info.getCreatedDate(), info.getUpdatedDate());
-=======
-             src.externalPaymentId,
-             src.amount,
-             src.refundAmount,
-             src.bankIdentificationNumber,
-             src.paymentNumber,
-             src.status,
-             src.type,
-             src.referenceId,
-             src.paymentMethodId,
-             src.paymentMethod,
-             src.cardType,
-             src.cardCountry,
-             src.userToken,
-             src.effectiveDate);
->>>>>>> 57291c34
     }
 
     
@@ -176,7 +137,6 @@
     }
 
     @Override
-<<<<<<< HEAD
     public UUID getId() {
         return id;
     }
@@ -189,12 +149,13 @@
     @Override
     public UUID getInvoiceId() {
         return invoiceId;
-=======
+    }
+
+    @Override
     public String getExternalPaymentId() {
         return externalPaymentId;
->>>>>>> 57291c34
-    }
-
+    }
+    
     @Override
     public BigDecimal getAmount() {
         return amount;
@@ -265,16 +226,11 @@
         return updatedDate;
     }
 
-
     public static class Builder {
-
         private UUID id;
-<<<<<<< HEAD
         private UUID accountId;
         private UUID invoiceId;
-=======
         private String externalPaymentId;
->>>>>>> 57291c34
         private BigDecimal amount;
         private BigDecimal refundAmount;
         private String paymentNumber;
@@ -296,12 +252,9 @@
 
         public Builder(DefaultPaymentInfoEvent src) {
             this.id = src.id;
-<<<<<<< HEAD
             this.accountId = src.accountId;
             this.invoiceId = src.invoiceId;
-=======
             this.externalPaymentId = src.externalPaymentId;
->>>>>>> 57291c34
             this.amount = src.amount;
             this.refundAmount = src.refundAmount;
             this.paymentNumber = src.paymentNumber;
@@ -418,9 +371,9 @@
 
         public PaymentInfoEvent build() {
             return new DefaultPaymentInfoEvent(id,
-<<<<<<< HEAD
                     accountId,
                     invoiceId,
+                    externalPaymentId, 
                     amount,
                     refundAmount,
                     bankIdentificationNumber,
@@ -436,22 +389,6 @@
                     effectiveDate,
                     createdDate,
                     updatedDate);
-=======
-                                   externalPaymentId,
-                                   amount,
-                                   refundAmount,
-                                   bankIdentificationNumber,
-                                   paymentNumber,
-                                   status,
-                                   type,
-                                   referenceId,
-                                   paymentMethodId,
-                                   paymentMethod,
-                                   cardType,
-                                   cardCountry,
-                                   userToken,
-                                   effectiveDate);
->>>>>>> 57291c34
         }
 
     }
@@ -459,7 +396,7 @@
     @Override
     public int hashCode() {
         return Objects.hashCode(id,
-<<<<<<< HEAD
+                externalPaymentId, 
                 amount,
                 refundAmount,
                 bankIdentificationNumber,
@@ -472,21 +409,6 @@
                 cardType,
                 cardCountry,
                 effectiveDate);
-=======
-                                externalPaymentId,
-                                amount,
-                                refundAmount,
-                                bankIdentificationNumber,
-                                paymentNumber,
-                                status,
-                                type,
-                                referenceId,
-                                paymentMethodId,
-                                paymentMethod,
-                                cardType,
-                                cardCountry,
-                                effectiveDate);
->>>>>>> 57291c34
     }
 
     @Override
