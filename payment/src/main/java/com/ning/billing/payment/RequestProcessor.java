--- conflicted
+++ resolved
@@ -52,32 +52,30 @@
 import com.ning.billing.util.globallocker.GlobalLocker.LockerService;
 
 public class RequestProcessor {
-    
+
     public static final String PAYMENT_PROVIDER_KEY = "paymentProvider";
-    
+
     private final static int NB_PAYMENT_THREADS = 3; // STEPH
     private final static String PAYMENT_GROUP_NAME = "payment-grp";
     private final static String PAYMENT_TH_NAME = "payment-th";
 
-    
+
     private final AccountUserApi accountUserApi;
     private final PaymentApi paymentApi;
     private final Clock clock;
-    private final ExecutorService executor;
-    
+
     private static final Logger log = LoggerFactory.getLogger(RequestProcessor.class);
 
     @Inject
-<<<<<<< HEAD
     public RequestProcessor(final Clock clock,
             final AccountUserApi accountUserApi,
-            final PaymentApi paymentApi,
-            final Bus eventBus,
+            final PaymentApi paymentApi,           
             final GlobalLocker locker) {
         this.clock = clock;
         this.accountUserApi = accountUserApi;
         this.paymentApi = paymentApi;
-        this.eventBus = eventBus;
+
+        /*
         this.executor = Executors.newFixedThreadPool(NB_PAYMENT_THREADS, new ThreadFactory() {
             @Override
             public Thread newThread(Runnable r) {
@@ -86,57 +84,29 @@
                         PAYMENT_TH_NAME);
             }
         });
+         */
     }
-    
-=======
-    public RequestProcessor(Clock clock,
-            AccountUserApi accountUserApi,
-            PaymentApi paymentApi,
-            PaymentProviderPluginRegistry pluginRegistry) {
-        this.clock = clock;
-        this.accountUserApi = accountUserApi;
-        this.paymentApi = paymentApi;
-    }
->>>>>>> 4095f4c5
 
- 
+
     @Subscribe
     public void processInvoiceEvent(InvoiceCreationEvent event) {
         log.info("Received invoice creation notification for account {} and invoice {}", event.getAccountId(), event.getInvoiceId());
-        PaymentErrorEvent errorEvent = null;
+
+        Account account = null;        
         try {
-            final Account account = accountUserApi.getAccountById(event.getAccountId());
-            if (account != null) {
-                CallContext context = new DefaultCallContext("PaymentRequestProcessor", CallOrigin.INTERNAL, UserType.SYSTEM, clock);
-<<<<<<< HEAD
-                PaymentInfoEvent result = paymentApi.createPayment(account, event.getInvoiceId(), context);
-                postPaymentEvent(result, account.getId());
-=======
-                List<PaymentInfoEvent> results = paymentApi.createPayment(account, Arrays.asList(event.getInvoiceId().toString()), context);
-                PaymentInfoEvent infoEvent = (!results.isEmpty()) ?  results.get(0) : null;
->>>>>>> 4095f4c5
+            account = accountUserApi.getAccountById(event.getAccountId());
+            if (account == null) {
+                log.error("Failed to process invoice, account {} does not exist!", event.getAccountId());
                 return;
-            } else {
-                errorEvent = new DefaultPaymentErrorEvent(null, "Failed to retrieve account", event.getAccountId(), event.getInvoiceId(), event.getUserToken());
             }
+
+            CallContext context = new DefaultCallContext("PaymentRequestProcessor", CallOrigin.INTERNAL, UserType.SYSTEM, event.getUserToken(), clock);
+            paymentApi.createPayment(account, event.getInvoiceId(), context);
         } catch(AccountApiException e) {
             log.error("Failed to process invoice payment", e);
-            errorEvent = new DefaultPaymentErrorEvent(null, e.getMessage(), event.getAccountId(), event.getInvoiceId(), event.getUserToken());            
         } catch (PaymentApiException e) {
-            log.info("Failed to process invoice payment for account: " + event.getAccountId()); // Removed stack trace log here and changed to info - this an expected flow
-            errorEvent = new DefaultPaymentErrorEvent(null, e.getMessage(), event.getAccountId(), event.getInvoiceId(), event.getUserToken());                        
+            log.error("Failed to process invoice payment", e);            
         }
     }
-    
-    private void postPaymentEvent(BusEvent ev, UUID accountId) {
-        if (ev == null) {
-            return;
-        }
-        try {
-            eventBus.post(ev);
-        } catch (EventBusException e) {
-            log.error("Failed to post Payment event event for account {} ", accountId, e);
-        }
-    }
+}
 
-}