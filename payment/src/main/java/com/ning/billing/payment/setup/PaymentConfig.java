/*
 * Copyright 2010-2011 Ning, Inc.
 *
 * Ning licenses this file to you under the Apache License, version 2.0
 * (the "License"); you may not use this file except in compliance with the
 * License.  You may obtain a copy of the License at:
 *
 *    http://www.apache.org/licenses/LICENSE-2.0
 *
 * Unless required by applicable law or agreed to in writing, software
 * distributed under the License is distributed on an "AS IS" BASIS, WITHOUT
 * WARRANTIES OR CONDITIONS OF ANY KIND, either express or implied.  See the
 * License for the specific language governing permissions and limitations
 * under the License.
 */

package com.ning.billing.payment.setup;

import java.util.List;

import org.skife.config.Config;
import org.skife.config.Default;
import org.skife.config.DefaultNull;
import org.skife.config.TimeSpan;

import com.ning.billing.util.notificationq.NotificationConfig;

public interface PaymentConfig extends NotificationConfig {
    @Config("killbill.payment.provider.default")
    @DefaultNull
    public String getDefaultPaymentProvider();

<<<<<<< HEAD
    @Config("killbill.payment.retry.days")
    @DefaultNull
    public List<String> getPaymentRetryDays();

    @Config("killbill.payment.retry.pause")
    // payment retry job is off by default
    @DefaultNull
    TimeSpan getPaymentRetrySchedulePause();

    @Config("killbill.payment.retry.claim.timeout")
    // if payment retry job is on, then retry abandoned payment attempts after some period of time
    @Default("1h")
    TimeSpan getPaymentRetryClaimTimeout();

=======
    @Config("killbill.payment.dao.claim.time")
    @Default("60000")
    public long getDaoClaimTimeMs();

    @Config("killbill.payment.dao.ready.max")
    @Default("10")
    public int getDaoMaxReadyEvents();

    @Config("killbill.payment.engine.notifications.sleep")
    @Default("500")
    public long getNotificationSleepTimeMs();

    @Config("killbill.payment.engine.events.off")
    @Default("false")
    public boolean isNotificationProcessingOff();
>>>>>>> 9ea091e9
}<|MERGE_RESOLUTION|>--- conflicted
+++ resolved
@@ -30,22 +30,10 @@
     @DefaultNull
     public String getDefaultPaymentProvider();
 
-<<<<<<< HEAD
     @Config("killbill.payment.retry.days")
     @DefaultNull
     public List<String> getPaymentRetryDays();
 
-    @Config("killbill.payment.retry.pause")
-    // payment retry job is off by default
-    @DefaultNull
-    TimeSpan getPaymentRetrySchedulePause();
-
-    @Config("killbill.payment.retry.claim.timeout")
-    // if payment retry job is on, then retry abandoned payment attempts after some period of time
-    @Default("1h")
-    TimeSpan getPaymentRetryClaimTimeout();
-
-=======
     @Config("killbill.payment.dao.claim.time")
     @Default("60000")
     public long getDaoClaimTimeMs();
@@ -61,5 +49,5 @@
     @Config("killbill.payment.engine.events.off")
     @Default("false")
     public boolean isNotificationProcessingOff();
->>>>>>> 9ea091e9
+
 }