/*
 * Copyright 2010-2013 Ning, Inc.
 *
 * Ning licenses this file to you under the Apache License, version 2.0
 * (the "License"); you may not use this file except in compliance with the
 * License.  You may obtain a copy of the License at:
 *
 *    http://www.apache.org/licenses/LICENSE-2.0
 *
 * Unless required by applicable law or agreed to in writing, software
 * distributed under the License is distributed on an "AS IS" BASIS, WITHOUT
 * WARRANTIES OR CONDITIONS OF ANY KIND, either express or implied.  See the
 * License for the specific language governing permissions and limitations
 * under the License.
 */

package com.ning.billing.payment.provider;

import java.math.BigDecimal;
import java.util.Collections;
import java.util.List;
import java.util.UUID;

import com.ning.billing.catalog.api.Currency;
import com.ning.billing.clock.Clock;
import com.ning.billing.payment.api.PaymentMethodKVInfo;
import com.ning.billing.payment.api.PaymentMethodPlugin;
import com.ning.billing.payment.plugin.api.PaymentInfoPlugin;
import com.ning.billing.payment.plugin.api.PaymentMethodInfoPlugin;
import com.ning.billing.payment.plugin.api.PaymentPluginApi;
import com.ning.billing.payment.plugin.api.PaymentPluginApiException;
import com.ning.billing.payment.plugin.api.PaymentPluginStatus;
import com.ning.billing.payment.plugin.api.RefundInfoPlugin;
import com.ning.billing.payment.plugin.api.RefundPluginStatus;
import com.ning.billing.util.callcontext.CallContext;
import com.ning.billing.util.callcontext.TenantContext;
import com.ning.billing.util.entity.DefaultPagination;
import com.ning.billing.util.entity.Pagination;

import com.google.common.collect.ImmutableList;
import com.google.common.collect.Iterators;
import com.google.inject.Inject;

/**
 * Special plugin used to record external payments (i.e. payments not issued by Killbill), such as checks.
 * <p/>
 * The implementation is very similar to the no-op plugin, which it extends. This can potentially be an issue
 * if Killbill is processing a lot of external payments as they are all kept in memory.
 */
public class ExternalPaymentProviderPlugin implements PaymentPluginApi {

    public static final String PLUGIN_NAME = "__EXTERNAL_PAYMENT__";

    private final Clock clock;

    @Inject
    public ExternalPaymentProviderPlugin(final Clock clock) {
        this.clock = clock;
    }

    @Override
    public PaymentInfoPlugin processPayment(final UUID kbAccountId, final UUID kbPaymentId, final UUID kbPaymentMethodId, final BigDecimal amount, final Currency currency, final CallContext context) throws PaymentPluginApiException {
        return new DefaultNoOpPaymentInfoPlugin(amount, clock.getUTCNow(), clock.getUTCNow(), PaymentPluginStatus.PROCESSED, null);
    }

    @Override
    public PaymentInfoPlugin getPaymentInfo(final UUID kbAccountId, final UUID kbPaymentId, final TenantContext context) throws PaymentPluginApiException {
        return new DefaultNoOpPaymentInfoPlugin(BigDecimal.ZERO, clock.getUTCNow(), clock.getUTCNow(), PaymentPluginStatus.PROCESSED, null);
    }

    @Override
    public RefundInfoPlugin processRefund(final UUID kbAccountId, final UUID kbPaymentId, final BigDecimal refundAmount, final Currency currency, final CallContext context) throws PaymentPluginApiException {
        return new DefaultNoOpRefundInfoPlugin(BigDecimal.ZERO, clock.getUTCNow(), clock.getUTCNow(), RefundPluginStatus.PROCESSED, null);
    }

    @Override
    public List<RefundInfoPlugin> getRefundInfo(final UUID kbAccountId, final UUID kbPaymentId, final TenantContext context) throws PaymentPluginApiException {
        return Collections.emptyList();
    }

    @Override
    public void addPaymentMethod(final UUID kbAccountId, final UUID kbPaymentMethodId, final PaymentMethodPlugin paymentMethodProps, final boolean setDefault, final CallContext context) throws PaymentPluginApiException {
    }

    @Override
    public void deletePaymentMethod(final UUID kbAccountId, final UUID kbPaymentMethodId, final CallContext context) throws PaymentPluginApiException {
    }

    @Override
    public PaymentMethodPlugin getPaymentMethodDetail(final UUID kbAccountId, final UUID kbPaymentMethodId, final TenantContext context) throws PaymentPluginApiException {
        return new DefaultNoOpPaymentMethodPlugin(kbPaymentMethodId, "unknown", false, Collections.<PaymentMethodKVInfo>emptyList());
    }

    @Override
    public void setDefaultPaymentMethod(final UUID kbAccountId, final UUID kbPaymentMethodId, final CallContext context) throws PaymentPluginApiException {
    }

    @Override
    public List<PaymentMethodInfoPlugin> getPaymentMethods(final UUID kbAccountId, final boolean refreshFromGateway, final CallContext context) throws PaymentPluginApiException {
        return ImmutableList.<PaymentMethodInfoPlugin>of();
    }

    @Override
<<<<<<< HEAD
    public Pagination<PaymentMethodPlugin> searchPaymentMethods(final String searchKy, final Long offset, final Long limit, final TenantContext tenantContext) throws PaymentPluginApiException {
        return new DefaultPagination<PaymentMethodPlugin>(0L, Iterators.<PaymentMethodPlugin>emptyIterator());
=======
    public Pagination<PaymentMethodPlugin> searchPaymentMethods(final String searchKey, final Long offset, final Long limit, final TenantContext tenantContext) throws PaymentPluginApiException {
        return new DefaultPagination<PaymentMethodPlugin>(offset, limit, 0L, 0L, Iterators.<PaymentMethodPlugin>emptyIterator());
>>>>>>> 66515290
    }

    @Override
    public void resetPaymentMethods(final UUID kbAccountId, final List<PaymentMethodInfoPlugin> paymentMethods) throws PaymentPluginApiException {
    }
}<|MERGE_RESOLUTION|>--- conflicted
+++ resolved
@@ -101,13 +101,8 @@
     }
 
     @Override
-<<<<<<< HEAD
-    public Pagination<PaymentMethodPlugin> searchPaymentMethods(final String searchKy, final Long offset, final Long limit, final TenantContext tenantContext) throws PaymentPluginApiException {
-        return new DefaultPagination<PaymentMethodPlugin>(0L, Iterators.<PaymentMethodPlugin>emptyIterator());
-=======
     public Pagination<PaymentMethodPlugin> searchPaymentMethods(final String searchKey, final Long offset, final Long limit, final TenantContext tenantContext) throws PaymentPluginApiException {
         return new DefaultPagination<PaymentMethodPlugin>(offset, limit, 0L, 0L, Iterators.<PaymentMethodPlugin>emptyIterator());
->>>>>>> 66515290
     }
 
     @Override
