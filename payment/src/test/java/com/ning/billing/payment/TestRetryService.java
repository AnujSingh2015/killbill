/*
 * Copyright 2010-2011 Ning, Inc.
 *
 * Ning licenses this file to you under the Apache License, version 2.0
 * (the "License"); you may not use this file except in compliance with the
 * License.  You may obtain a copy of the License at:
 *
 *    http://www.apache.org/licenses/LICENSE-2.0
 *
 * Unless required by applicable law or agreed to in writing, software
 * distributed under the License is distributed on an "AS IS" BASIS, WITHOUT
 * WARRANTIES OR CONDITIONS OF ANY KIND, either express or implied.  See the
 * License for the specific language governing permissions and limitations
 * under the License.
 */

package com.ning.billing.payment;

import static org.testng.Assert.assertEquals;
import static org.testng.Assert.assertNotNull;
import static org.testng.Assert.assertTrue;

import java.math.BigDecimal;
import java.util.Arrays;
import java.util.List;
import java.util.UUID;

import com.ning.billing.payment.api.DefaultPaymentAttempt;
import com.ning.billing.util.callcontext.CallContext;
import com.ning.billing.util.callcontext.CallOrigin;
import com.ning.billing.util.callcontext.DefaultCallContext;
import com.ning.billing.util.callcontext.UserType;
import org.joda.time.DateTime;
import org.joda.time.Days;
import org.testng.annotations.AfterMethod;
import org.testng.annotations.BeforeClass;
import org.testng.annotations.BeforeMethod;
import org.testng.annotations.Guice;
import org.testng.annotations.Test;

import com.google.inject.Inject;
import com.ning.billing.account.api.Account;
import com.ning.billing.catalog.api.Currency;
import com.ning.billing.config.PaymentConfig;
import com.ning.billing.invoice.api.Invoice;
import com.ning.billing.invoice.api.InvoicePaymentApi;
import com.ning.billing.mock.BrainDeadProxyFactory;
import com.ning.billing.mock.BrainDeadProxyFactory.ZombieControl;
import com.ning.billing.mock.glue.MockJunctionModule;
import com.ning.billing.payment.api.PaymentApi;
import com.ning.billing.payment.api.PaymentApiException;
import com.ning.billing.payment.api.PaymentAttempt;
import com.ning.billing.payment.api.PaymentInfoEvent;
import com.ning.billing.payment.api.PaymentStatus;
import com.ning.billing.payment.api.PaymentAttempt.PaymentAttemptStatus;
import com.ning.billing.payment.dao.PaymentDao;
import com.ning.billing.payment.provider.MockPaymentProviderPlugin;
import com.ning.billing.payment.provider.DefaultPaymentProviderPluginRegistry;
import com.ning.billing.payment.provider.PaymentProviderPluginRegistry;
import com.ning.billing.payment.retry.FailedPaymentRetryService;
import com.ning.billing.payment.setup.PaymentTestModuleWithMocks;
import com.ning.billing.util.bus.Bus;
import com.ning.billing.util.clock.Clock;
import com.ning.billing.util.clock.ClockMock;
import com.ning.billing.util.clock.MockClockModule;
import com.ning.billing.util.glue.CallContextModule;
import com.ning.billing.util.notificationq.MockNotificationQueue;
import com.ning.billing.util.notificationq.Notification;
import com.ning.billing.util.notificationq.NotificationQueueService;

@Guice(modules = { PaymentTestModuleWithMocks.class, MockClockModule.class, MockJunctionModule.class, CallContextModule.class })
@Test(groups = "fast")
public class TestRetryService {
    @Inject
    private PaymentConfig paymentConfig;
    @Inject
    private Bus eventBus;
    @Inject
    private PaymentApi paymentApi;
    @Inject
    private InvoicePaymentApi invoicePaymentApi;
    @Inject
    private TestHelper testHelper;
    @Inject
    private PaymentProviderPluginRegistry registry;
    @Inject
    private PaymentDao paymentDao;
    @Inject
    private FailedPaymentRetryService retryService;
    @Inject
    private NotificationQueueService notificationQueueService;

    @Inject
    private Clock clock;

    private MockPaymentProviderPlugin mockPaymentProviderPlugin;
    private MockNotificationQueue mockNotificationQueue;
    private CallContext context;

    @BeforeClass(alwaysRun = true)
    public void initialize() throws Exception {
        retryService.initialize("payment-service");
    }

    @BeforeMethod(alwaysRun = true)
    public void setUp() throws Exception {
        eventBus.start();
        retryService.start();

        mockPaymentProviderPlugin = (MockPaymentProviderPlugin)registry.getPlugin(null);
        mockNotificationQueue = (MockNotificationQueue)notificationQueueService.getNotificationQueue("payment-service", FailedPaymentRetryService.QUEUE_NAME);
        context = new DefaultCallContext("RetryServiceTests", CallOrigin.INTERNAL, UserType.TEST, clock);
        ((ZombieControl)invoicePaymentApi).addResult("notifyOfPaymentAttempt", BrainDeadProxyFactory.ZOMBIE_VOID);

    }

    @AfterMethod(alwaysRun = true)
    public void tearDown() throws Exception {
        retryService.stop();
        eventBus.stop();
    }

    @Test
    public void testSchedulesRetry() throws Exception {
        final Account account = testHelper.createTestCreditCardAccount();
        final Invoice invoice = testHelper.createTestInvoice(account, clock.getUTCNow(), Currency.USD);
        final BigDecimal amount = new BigDecimal("10.00");
        final UUID subscriptionId = UUID.randomUUID();
        final UUID bundleId = UUID.randomUUID();

        final DateTime startDate = clock.getUTCNow();
        final DateTime endDate = startDate.plusMonths(1);
        invoice.addInvoiceItem(new MockRecurringInvoiceItem(invoice.getId(),
                                                       account.getId(),
                                                       subscriptionId,
                                                       bundleId,
                                                       "test plan", "test phase",
                                                       startDate,
                                                       endDate,
                                                       amount,
                                                       new BigDecimal("1.0"),
                                                       Currency.USD));

        mockPaymentProviderPlugin.makeNextInvoiceFail();
        boolean failed = false;
        try {
            paymentApi.createPayment(account.getExternalKey(), invoice.getId(), context);
        } catch (PaymentApiException e) {
            failed = true;
        }
        assertTrue(failed);

        List<Notification> pendingNotifications = mockNotificationQueue.getPendingEvents();

        assertEquals(pendingNotifications.size(), 1);

        Notification notification = pendingNotifications.get(0);
        List<PaymentAttempt> paymentAttempts = paymentApi.getPaymentAttemptsForInvoiceId(invoice.getId().toString());

        assertNotNull(paymentAttempts);
        assertEquals(notification.getNotificationKey(), paymentAttempts.get(0).getId().toString());

        DateTime expectedRetryDate = paymentAttempts.get(0).getPaymentAttemptDate().plusDays(paymentConfig.getPaymentRetryDays().get(0));

        assertEquals(notification.getEffectiveDate(), expectedRetryDate);
    }

    @Test(enabled = false)
    public void testRetries() throws Exception {
        final Account account = testHelper.createTestCreditCardAccount();
        final Invoice invoice = testHelper.createTestInvoice(account, clock.getUTCNow(), Currency.USD);
        final BigDecimal amount = new BigDecimal("10.00");
        final UUID subscriptionId = UUID.randomUUID();
        final UUID bundleId = UUID.randomUUID();

        final DateTime now = clock.getUTCNow();

        invoice.addInvoiceItem(new MockRecurringInvoiceItem(invoice.getId(),
                                                       account.getId(),
                                                       subscriptionId,
                                                       bundleId,
                                                       "test plan", "test phase",
                                                       now,
                                                       now.plusMonths(1),
                                                       amount,
                                                       new BigDecimal("1.0"),
                                                       Currency.USD));

        int numberOfDays = paymentConfig.getPaymentRetryDays().get(0);
        DateTime nextRetryDate = now.plusDays(numberOfDays);
<<<<<<< HEAD
        PaymentAttempt paymentAttempt = new PaymentAttempt(UUID.randomUUID(), invoice, PaymentAttemptStatus.COMPLETED_FAILED).cloner()
=======
        PaymentAttempt paymentAttempt = new DefaultPaymentAttempt(UUID.randomUUID(), invoice).cloner()
>>>>>>> 6bc860a8
                                                                                      .setRetryCount(1)
                                                                                      .setPaymentAttemptDate(now)
                                                                                      .build();

        paymentDao.createPaymentAttempt(paymentAttempt, PaymentAttemptStatus.COMPLETED_FAILED,  context);
        retryService.scheduleRetry(paymentAttempt, nextRetryDate);
        ((ClockMock)clock).setDeltaFromReality(Days.days(numberOfDays).toStandardSeconds().getSeconds() * 1000);
        Thread.sleep(2000);

        List<Notification> pendingNotifications = mockNotificationQueue.getPendingEvents();
        assertEquals(pendingNotifications.size(), 0);

<<<<<<< HEAD
        List<PaymentInfoEvent> paymentInfoList = paymentApi.getPaymentInfo(Arrays.asList(invoice.getId()));
=======
        List<PaymentInfoEvent> paymentInfoList = paymentApi.getPaymentInfoList(Arrays.asList(invoice.getId().toString()));
>>>>>>> 6bc860a8
        assertEquals(paymentInfoList.size(), 1);

        PaymentInfoEvent paymentInfo = paymentInfoList.get(0);
        assertEquals(paymentInfo.getStatus(), PaymentStatus.Processed.toString());

        List<PaymentAttempt> updatedAttempts = paymentApi.getPaymentAttemptsForInvoiceId(invoice.getId().toString());
        assertEquals(paymentInfo.getId(), updatedAttempts.get(0).getPaymentId());

    }
}<|MERGE_RESOLUTION|>--- conflicted
+++ resolved
@@ -155,7 +155,7 @@
         assertEquals(pendingNotifications.size(), 1);
 
         Notification notification = pendingNotifications.get(0);
-        List<PaymentAttempt> paymentAttempts = paymentApi.getPaymentAttemptsForInvoiceId(invoice.getId().toString());
+        List<PaymentAttempt> paymentAttempts = paymentApi.getPaymentAttemptsForInvoiceId(invoice.getId());
 
         assertNotNull(paymentAttempts);
         assertEquals(notification.getNotificationKey(), paymentAttempts.get(0).getId().toString());
@@ -188,11 +188,8 @@
 
         int numberOfDays = paymentConfig.getPaymentRetryDays().get(0);
         DateTime nextRetryDate = now.plusDays(numberOfDays);
-<<<<<<< HEAD
-        PaymentAttempt paymentAttempt = new PaymentAttempt(UUID.randomUUID(), invoice, PaymentAttemptStatus.COMPLETED_FAILED).cloner()
-=======
-        PaymentAttempt paymentAttempt = new DefaultPaymentAttempt(UUID.randomUUID(), invoice).cloner()
->>>>>>> 6bc860a8
+
+        PaymentAttempt paymentAttempt = new DefaultPaymentAttempt(UUID.randomUUID(), invoice, PaymentAttemptStatus.COMPLETED_FAILED).cloner()
                                                                                       .setRetryCount(1)
                                                                                       .setPaymentAttemptDate(now)
                                                                                       .build();
@@ -205,17 +202,14 @@
         List<Notification> pendingNotifications = mockNotificationQueue.getPendingEvents();
         assertEquals(pendingNotifications.size(), 0);
 
-<<<<<<< HEAD
+
         List<PaymentInfoEvent> paymentInfoList = paymentApi.getPaymentInfo(Arrays.asList(invoice.getId()));
-=======
-        List<PaymentInfoEvent> paymentInfoList = paymentApi.getPaymentInfoList(Arrays.asList(invoice.getId().toString()));
->>>>>>> 6bc860a8
         assertEquals(paymentInfoList.size(), 1);
 
         PaymentInfoEvent paymentInfo = paymentInfoList.get(0);
         assertEquals(paymentInfo.getStatus(), PaymentStatus.Processed.toString());
 
-        List<PaymentAttempt> updatedAttempts = paymentApi.getPaymentAttemptsForInvoiceId(invoice.getId().toString());
+        List<PaymentAttempt> updatedAttempts = paymentApi.getPaymentAttemptsForInvoiceId(invoice.getId());
         assertEquals(paymentInfo.getId(), updatedAttempts.get(0).getPaymentId());
 
     }
