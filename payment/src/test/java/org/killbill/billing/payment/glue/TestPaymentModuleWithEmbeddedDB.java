--- conflicted
+++ resolved
@@ -19,17 +19,9 @@
 package org.killbill.billing.payment.glue;
 
 import org.killbill.billing.GuicyKillbillTestWithEmbeddedDBModule;
-<<<<<<< HEAD
 import org.killbill.billing.platform.api.KillbillConfigSource;
 import org.killbill.billing.util.glue.NonEntityDaoModule;
 import org.killbill.clock.Clock;
-=======
-import org.killbill.billing.util.glue.BusModule;
-import org.killbill.billing.util.glue.NonEntityDaoModule;
-import org.killbill.billing.util.glue.NotificationQueueModule;
-import org.killbill.clock.Clock;
-import org.skife.config.ConfigSource;
->>>>>>> e2ca5cbe
 
 public class TestPaymentModuleWithEmbeddedDB extends TestPaymentModule {
 
@@ -39,16 +31,9 @@
 
     @Override
     protected void configure() {
-<<<<<<< HEAD
         install(new GuicyKillbillTestWithEmbeddedDBModule(configSource));
         install(new NonEntityDaoModule(configSource));
-=======
-        install(new GuicyKillbillTestWithEmbeddedDBModule());
-        install(new NonEntityDaoModule());
-        install(new BusModule(configSource));
-        install(new NotificationQueueModule(configSource));
 
->>>>>>> e2ca5cbe
         super.configure();
     }
 }