/*
 * Copyright 2010-2011 Ning, Inc.
 *
 * Ning licenses this file to you under the Apache License, version 2.0
 * (the "License"); you may not use this file except in compliance with the
 * License.  You may obtain a copy of the License at:
 *
 *    http://www.apache.org/licenses/LICENSE-2.0
 *
 * Unless required by applicable law or agreed to in writing, software
 * distributed under the License is distributed on an "AS IS" BASIS, WITHOUT
 * WARRANTIES OR CONDITIONS OF ANY KIND, either express or implied.  See the
 * License for the specific language governing permissions and limitations
 * under the License.
 */

package com.ning.billing.util.customfield.dao;

import java.util.ArrayList;
import java.util.List;
import java.util.UUID;

import com.ning.billing.ObjectType;
import com.ning.billing.callcontext.InternalCallContext;
import com.ning.billing.callcontext.InternalTenantContext;
import com.ning.billing.util.api.CustomFieldApiException;
import com.ning.billing.util.customfield.CustomField;
import com.ning.billing.util.entity.Pagination;
import com.ning.billing.util.entity.dao.MockEntityDaoBase;

public class MockCustomFieldDao extends MockEntityDaoBase<CustomFieldModelDao, CustomField, CustomFieldApiException> implements CustomFieldDao {

    @Override
    public List<CustomFieldModelDao> getCustomFieldsForObject(final UUID objectId, final ObjectType objectType, final InternalTenantContext context) {
        final List<CustomFieldModelDao> result = new ArrayList<CustomFieldModelDao>();
        final Iterable<CustomFieldModelDao> all = getAll(context);
        for (final CustomFieldModelDao cur : all) {
            if (cur.getObjectId().equals(objectId) && cur.getObjectType() == objectType) {
                result.add(cur);
            }
        }
        return result;
    }

    @Override
    public List<CustomFieldModelDao> getCustomFieldsForAccountType(final ObjectType objectType, final InternalTenantContext context) {
        throw new UnsupportedOperationException();
    }

    @Override
    public List<CustomFieldModelDao> getCustomFieldsForAccount(final InternalTenantContext context) {
        throw new UnsupportedOperationException();
    }

    @Override
<<<<<<< HEAD
    public Pagination<CustomFieldModelDao> searchCustomFields(final String searchKey, final Long offset, final Long limit, final InternalTenantContext context) {
=======
    public void deleteCustomField(final UUID customFieldId, final InternalCallContext context) throws CustomFieldApiException {
>>>>>>> 771041d4
        throw new UnsupportedOperationException();
    }
}<|MERGE_RESOLUTION|>--- conflicted
+++ resolved
@@ -53,11 +53,12 @@
     }
 
     @Override
-<<<<<<< HEAD
     public Pagination<CustomFieldModelDao> searchCustomFields(final String searchKey, final Long offset, final Long limit, final InternalTenantContext context) {
-=======
+        throw new UnsupportedOperationException();
+    }
+
+    @Override
     public void deleteCustomField(final UUID customFieldId, final InternalCallContext context) throws CustomFieldApiException {
->>>>>>> 771041d4
         throw new UnsupportedOperationException();
     }
 }