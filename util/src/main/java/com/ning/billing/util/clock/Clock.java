/*
 * Copyright 2010-2011 Ning, Inc.
 *
 * Ning licenses this file to you under the Apache License, version 2.0
 * (the "License"); you may not use this file except in compliance with the
 * License.  You may obtain a copy of the License at:
 *
 *    http://www.apache.org/licenses/LICENSE-2.0
 *
 * Unless required by applicable law or agreed to in writing, software
 * distributed under the License is distributed on an "AS IS" BASIS, WITHOUT
 * WARRANTIES OR CONDITIONS OF ANY KIND, either express or implied.  See the
 * License for the specific language governing permissions and limitations
 * under the License.
 */

package com.ning.billing.util.clock;

<<<<<<< HEAD
import com.ning.billing.catalog.api.IDuration;
import org.joda.time.DateTime;
import org.joda.time.DateTimeZone;

import java.util.ArrayList;
import java.util.List;

public class Clock implements IClock {

    @Override
    public DateTime getNow(DateTimeZone tz) {
       DateTime result = new DateTime(tz);
       return truncateMs(result);
    }

    @Override
    public DateTime getUTCNow() {
        return getNow(DateTimeZone.UTC);
    }


    public static DateTime truncateMs(DateTime input) {
        return input.minus(input.getMillisOfSecond());
    }

    public static DateTime addDuration(DateTime input, List<IDuration> durations) {
=======
import org.joda.time.DateTime;
import org.joda.time.DateTimeZone;

public interface Clock {
>>>>>>> 1e1ab507

    public DateTime getNow(DateTimeZone tz);

    public DateTime getUTCNow();


    //public DateTime addDuration(DateTime input, IDuration duration);
}<|MERGE_RESOLUTION|>--- conflicted
+++ resolved
@@ -16,39 +16,10 @@
 
 package com.ning.billing.util.clock;
 
-<<<<<<< HEAD
-import com.ning.billing.catalog.api.IDuration;
-import org.joda.time.DateTime;
-import org.joda.time.DateTimeZone;
-
-import java.util.ArrayList;
-import java.util.List;
-
-public class Clock implements IClock {
-
-    @Override
-    public DateTime getNow(DateTimeZone tz) {
-       DateTime result = new DateTime(tz);
-       return truncateMs(result);
-    }
-
-    @Override
-    public DateTime getUTCNow() {
-        return getNow(DateTimeZone.UTC);
-    }
-
-
-    public static DateTime truncateMs(DateTime input) {
-        return input.minus(input.getMillisOfSecond());
-    }
-
-    public static DateTime addDuration(DateTime input, List<IDuration> durations) {
-=======
 import org.joda.time.DateTime;
 import org.joda.time.DateTimeZone;
 
 public interface Clock {
->>>>>>> 1e1ab507
 
     public DateTime getNow(DateTimeZone tz);
 
