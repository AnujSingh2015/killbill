--- conflicted
+++ resolved
@@ -25,13 +25,9 @@
 public interface PaymentConfig extends KillbillConfig {
 
     @Config("killbill.payment.provider.default")
-<<<<<<< HEAD
     // See ExternalPaymentProviderPlugin.PLUGIN_NAME
     @Default("__external_payment__")
-=======
-    @Default("noop")
     @Description("Default payment provider to use")
->>>>>>> 98c5dc7d
     public String getDefaultPaymentProvider();
 
     @Config("killbill.payment.retry.days")
