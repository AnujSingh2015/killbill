/*
 * Copyright 2010-2011 Ning, Inc.
 *
 * Ning licenses this file to you under the Apache License, version 2.0
 * (the "License"); you may not use this file except in compliance with the
 * License.  You may obtain a copy of the License at:
 *
 *    http://www.apache.org/licenses/LICENSE-2.0
 *
 * Unless required by applicable law or agreed to in writing, software
 * distributed under the License is distributed on an "AS IS" BASIS, WITHOUT
 * WARRANTIES OR CONDITIONS OF ANY KIND, either express or implied.  See the
 * License for the specific language governing permissions and limitations
 * under the License.
 */

package com.ning.billing.account.dao;

import java.lang.annotation.Annotation;
import java.lang.annotation.ElementType;
import java.lang.annotation.Retention;
import java.lang.annotation.RetentionPolicy;
import java.lang.annotation.Target;
import java.sql.ResultSet;
import java.sql.SQLException;
<<<<<<< HEAD
import java.util.UUID;

=======
import java.sql.Timestamp;
import java.util.Date;
import java.util.UUID;

import org.joda.time.DateTime;
>>>>>>> a48ce79c
import org.joda.time.DateTimeZone;
import org.skife.jdbi.v2.SQLStatement;
import org.skife.jdbi.v2.StatementContext;
import org.skife.jdbi.v2.sqlobject.Bind;
import org.skife.jdbi.v2.sqlobject.Binder;
import org.skife.jdbi.v2.sqlobject.BinderFactory;
import org.skife.jdbi.v2.sqlobject.BindingAnnotation;
import org.skife.jdbi.v2.sqlobject.SqlQuery;
import org.skife.jdbi.v2.sqlobject.SqlUpdate;
import org.skife.jdbi.v2.sqlobject.customizers.RegisterMapper;
import org.skife.jdbi.v2.sqlobject.mixins.Transactional;
import org.skife.jdbi.v2.sqlobject.mixins.Transmogrifier;
import org.skife.jdbi.v2.sqlobject.stringtemplate.ExternalizedSqlViaStringTemplate3;
import org.skife.jdbi.v2.tweak.ResultSetMapper;

import com.ning.billing.account.api.Account;
import com.ning.billing.account.api.user.AccountBuilder;
import com.ning.billing.catalog.api.Currency;
import com.ning.billing.util.UuidMapper;
import com.ning.billing.util.entity.EntityDao;

@ExternalizedSqlViaStringTemplate3
@RegisterMapper({UuidMapper.class, AccountSqlDao.AccountMapper.class})
public interface AccountSqlDao extends EntityDao<Account>, Transactional<AccountSqlDao>, Transmogrifier {
    @SqlQuery
    public Account getAccountByKey(@Bind("externalKey") final String key);

    @SqlQuery
    public UUID getIdFromKey(@Bind("externalKey") final String key);

    @Override
    @SqlUpdate
    public void create(@AccountBinder Account account);

    @Override
    @SqlUpdate
    public void update(@AccountBinder Account account);

    @Override
    @SqlUpdate
    public void deleteByKey(@Bind("externalKey") final String key);

    public static class AccountMapper implements ResultSetMapper<Account> {

        private DateTime getDate(ResultSet rs, String fieldName) throws SQLException {
            final Timestamp resultStamp = rs.getTimestamp(fieldName);
            return rs.wasNull() ? null : new DateTime(resultStamp).toDateTime(DateTimeZone.UTC);
        }

        @Override
        public Account map(int index, ResultSet result, StatementContext context) throws SQLException {

            UUID id = UUID.fromString(result.getString("id"));
            String externalKey = result.getString("external_key");
            String email = result.getString("email");
            String name = result.getString("name");
            int firstNameLength = result.getInt("first_name_length");
            int billingCycleDay = result.getInt("billing_cycle_day");

            String currencyString = result.getString("currency");
            Currency currency = (currencyString == null) ? null : Currency.valueOf(currencyString);

            String paymentProviderName = result.getString("payment_provider_name");
            DateTime createdDate = getDate(result, "created_dt");
            DateTime updatedDate = getDate(result, "updated_dt");

            String timeZoneId = result.getString("time_zone");
            DateTimeZone timeZone = (timeZoneId == null) ? null : DateTimeZone.forID(timeZoneId);

            String locale = result.getString("locale");

            String address1 = result.getString("address1");
            String address2 = result.getString("address2");
            String companyName = result.getString("company_name");
            String city = result.getString("city");
            String stateOrProvince = result.getString("state_or_province");
            String postalCode = result.getString("postal_code");
            String country = result.getString("country");
            String phone = result.getString("phone");

            return new AccountBuilder(id).externalKey(externalKey).email(email)
                                         .name(name).firstNameLength(firstNameLength)
                                         .phone(phone).currency(currency)
                                         .billingCycleDay(billingCycleDay)
                                         .paymentProviderName(paymentProviderName)
<<<<<<< HEAD
                                         .timeZone(timeZone).locale(locale)
                                         .address1(address1).address2(address2)
                                         .companyName(companyName)
                                         .city(city).stateOrProvince(stateOrProvince)
                                         .postalCode(postalCode).country(country)
=======
                                         .createdDate(createdDate)
                                         .updatedDate(updatedDate)
>>>>>>> a48ce79c
                                         .build();
        }
    }

    @BindingAnnotation(AccountBinder.AccountBinderFactory.class)
    @Retention(RetentionPolicy.RUNTIME)
    @Target({ElementType.PARAMETER})
    public @interface AccountBinder {
        public static class AccountBinderFactory implements BinderFactory {
<<<<<<< HEAD
            public Binder<AccountBinder, Account> build(Annotation annotation) {
=======
            @Override
            public Binder build(Annotation annotation) {
>>>>>>> a48ce79c
                return new Binder<AccountBinder, Account>() {
                    private Date getDate(DateTime dateTime) {
                        return dateTime == null ? null : dateTime.toDate();
                    }

                    @Override
                    public void bind(SQLStatement q, AccountBinder bind, Account account) {
                        q.bind("id", account.getId().toString());
                        q.bind("externalKey", account.getExternalKey());
                        q.bind("email", account.getEmail());
                        q.bind("name", account.getName());
                        q.bind("firstNameLength", account.getFirstNameLength());

                        Currency currency = account.getCurrency();
                        q.bind("currency", (currency == null) ? null : currency.toString());

                        q.bind("billingCycleDay", account.getBillCycleDay());
                        q.bind("paymentProviderName", account.getPaymentProviderName());
<<<<<<< HEAD

                        DateTimeZone timeZone = account.getTimeZone();
                        q.bind("timeZone", (timeZone == null) ? null : timeZone.toString());
                        q.bind("locale", account.getLocale());

                        q.bind("address1", account.getAddress1());
                        q.bind("address2", account.getAddress2());
                        q.bind("companyName", account.getCompanyName());
                        q.bind("city", account.getCity());
                        q.bind("stateOrProvince", account.getStateOrProvince());
                        q.bind("country", account.getCountry());
                        q.bind("postalCode", account.getPostalCode());
                        q.bind("phone", account.getPhone());
=======
                        q.bind("createdDate", getDate(account.getCreatedDate()));
                        q.bind("updatedDate", getDate(account.getUpdatedDate()));
>>>>>>> a48ce79c
                    }
                };
            }
        }
    }
}<|MERGE_RESOLUTION|>--- conflicted
+++ resolved
@@ -23,16 +23,11 @@
 import java.lang.annotation.Target;
 import java.sql.ResultSet;
 import java.sql.SQLException;
-<<<<<<< HEAD
-import java.util.UUID;
-
-=======
 import java.sql.Timestamp;
 import java.util.Date;
 import java.util.UUID;
 
 import org.joda.time.DateTime;
->>>>>>> a48ce79c
 import org.joda.time.DateTimeZone;
 import org.skife.jdbi.v2.SQLStatement;
 import org.skife.jdbi.v2.StatementContext;
@@ -118,16 +113,13 @@
                                          .phone(phone).currency(currency)
                                          .billingCycleDay(billingCycleDay)
                                          .paymentProviderName(paymentProviderName)
-<<<<<<< HEAD
                                          .timeZone(timeZone).locale(locale)
                                          .address1(address1).address2(address2)
                                          .companyName(companyName)
                                          .city(city).stateOrProvince(stateOrProvince)
                                          .postalCode(postalCode).country(country)
-=======
                                          .createdDate(createdDate)
                                          .updatedDate(updatedDate)
->>>>>>> a48ce79c
                                          .build();
         }
     }
@@ -137,36 +129,27 @@
     @Target({ElementType.PARAMETER})
     public @interface AccountBinder {
         public static class AccountBinderFactory implements BinderFactory {
-<<<<<<< HEAD
+            @Override
             public Binder<AccountBinder, Account> build(Annotation annotation) {
-=======
-            @Override
-            public Binder build(Annotation annotation) {
->>>>>>> a48ce79c
                 return new Binder<AccountBinder, Account>() {
                     private Date getDate(DateTime dateTime) {
                         return dateTime == null ? null : dateTime.toDate();
                     }
 
                     @Override
-                    public void bind(SQLStatement q, AccountBinder bind, Account account) {
+                    public void bind(@SuppressWarnings("rawtypes") SQLStatement q, AccountBinder bind, Account account) {
                         q.bind("id", account.getId().toString());
                         q.bind("externalKey", account.getExternalKey());
                         q.bind("email", account.getEmail());
                         q.bind("name", account.getName());
                         q.bind("firstNameLength", account.getFirstNameLength());
-
                         Currency currency = account.getCurrency();
                         q.bind("currency", (currency == null) ? null : currency.toString());
-
                         q.bind("billingCycleDay", account.getBillCycleDay());
                         q.bind("paymentProviderName", account.getPaymentProviderName());
-<<<<<<< HEAD
-
                         DateTimeZone timeZone = account.getTimeZone();
                         q.bind("timeZone", (timeZone == null) ? null : timeZone.toString());
                         q.bind("locale", account.getLocale());
-
                         q.bind("address1", account.getAddress1());
                         q.bind("address2", account.getAddress2());
                         q.bind("companyName", account.getCompanyName());
@@ -175,10 +158,8 @@
                         q.bind("country", account.getCountry());
                         q.bind("postalCode", account.getPostalCode());
                         q.bind("phone", account.getPhone());
-=======
                         q.bind("createdDate", getDate(account.getCreatedDate()));
                         q.bind("updatedDate", getDate(account.getUpdatedDate()));
->>>>>>> a48ce79c
                     }
                 };
             }
