/*
 * Copyright 2010-2011 Ning, Inc.
 *
 * Ning licenses this file to you under the Apache License, version 2.0
 * (the "License"); you may not use this file except in compliance with the
 * License.  You may obtain a copy of the License at:
 *
 *    http://www.apache.org/licenses/LICENSE-2.0
 *
 * Unless required by applicable law or agreed to in writing, software
 * distributed under the License is distributed on an "AS IS" BASIS, WITHOUT
 * WARRANTIES OR CONDITIONS OF ANY KIND, either express or implied.  See the
 * License for the specific language governing permissions and limitations
 * under the License.
 */

package com.ning.billing;

public enum ErrorCode {

    /*
     * Range 0 : COMMON EXCEPTIONS
     */
    NOT_IMPLEMENTED(1, "Api not implemented yet"),

    /*
     *
     * Range 1000 : ENTITLEMENTS
     *
     */
    /* Generic through APIs */
    ENT_INVALID_REQUESTED_DATE(1001, "Requested in the future is not allowed : %s"),

    /* Creation */
    ENT_CREATE_BAD_PHASE(1011, "Can't create plan initial phase %s"),
    ENT_CREATE_NO_BUNDLE(1012, "Bundle %s does not exist"),
    ENT_CREATE_NO_BP(1013, "Missing Base Subscription for bundle %s"),
    ENT_CREATE_BP_EXISTS(1015, "Subscription bundle %s already has a base subscription"),
    /* Change plan */
    ENT_CHANGE_NON_ACTIVE(1021, "Subscription %s is in state %s"),
    ENT_CHANGE_FUTURE_CANCELLED(1022, "Subscription %s is future cancelled"),
    /* Cancellation */
    ENT_CANCEL_BAD_STATE(1031, "Subscription %s is in state %s"),
    /* Un-cancellation */
    ENT_UNCANCEL_BAD_STATE(1070, "Subscription %s was not in a cancelled state"),
    /* Fetch */
    ENT_GET_NO_BUNDLE_FOR_SUBSCRIPTION(1080, "Could not find a bundle for subscription %s"),
    ENT_GET_INVALID_BUNDLE_ID(1081, "Could not find a bundle matching id %s"),
    ENT_INVALID_SUBSCRIPTION_ID(1082, "Unknown subscription %s"),
    /*
    *
    * Range 2000 : CATALOG
    *
    */

    /*
    * Rules exceptions
    */

    /* Plan change is disallowed by the catalog */
    CAT_ILLEGAL_CHANGE_REQUEST(2001, "Attempting to change plan from (product: '%s', billing period: '%s', " +
    		"pricelist '%s') to (product: '%s', billing period: '%s', pricelist '%s'). This transition is not allowed by catalog rules"),

	/*
	 * Price list
	 */

	/*Attempt to reference a price that is not present - should only happen if it is a currency not available in the catalog */
    CAT_NO_PRICE_FOR_CURRENCY(2010, "This price does not have a value for the currency '%s'."),

    /* Price value explicitly set to NULL meaning there is no price available in that currency */
    CAT_PRICE_VALUE_NULL_FOR_CURRENCY(2011, "The value for the currency '%s' is NULL. This plan cannot be bought in this currnency."),
    CAT_NULL_PRICE_LIST_NAME(2012,"Price list name was null"),
    CAT_PRICE_LIST_NOT_FOUND(2013, "Could not find a pricelist with name '%s'"),
    /*
     * Plans
     */
    CAT_PLAN_NOT_FOUND(2020,"Could not find a plan matching: (product: '%s', billing period: '%s', pricelist '%s')"),
    CAT_NO_SUCH_PLAN(2021,"Could not find any plans named '%s'"),

    /*
     * Products
     */
    CAT_NO_SUCH_PRODUCT(2030,"Could not find any product named '%s'"),
    CAT_NULL_PRODUCT_NAME(2031,"Product name was null"),
    /*
     * Phases
     */
    CAT_NO_SUCH_PHASE(2040,"Could not find any phases named '%s'"),
    CAT_BAD_PHASE_NAME(2041,"Bad phase name '%s'"),
    /*
     * Versioned Catalog
     */
    CAT_NO_CATALOG_FOR_GIVEN_DATE(2050, "There is no catalog version that applies for the given date '%s'"),
    CAT_NO_CATALOG_ENTRIES_FOR_GIVEN_DATE(2051, "The are no catalog entries that apply for the given date '%s'"),
    CAT_CATALOG_NAME_MISMATCH(2052, "The catalog name '%s' does not match the name of the catalog we are trying to add '%s'"),  
    /*
     * Billing Alignment
     */
    CAT_INVALID_BILLING_ALIGNMENT(2060, "Invalid billing alignment '%s'"),
    
   /*
    *
    * Range 3000 : ACCOUNT
    *
    */
    ACCOUNT_ALREADY_EXISTS(3000, "Account already exists for key %s"),
    ACCOUNT_INVALID_NAME(3001, "An invalid name was specified when creating or updating an account."),
<<<<<<< HEAD
=======
    ACCOUNT_DOES_NOT_EXIST_FOR_ID(3002, "Account does not exist for id %s"),
    ACCOUNT_DOES_NOT_EXIST_FOR_KEY(3003, "Account does not exist for key %s"),
    ACCOUNT_CANNOT_MAP_NULL_KEY(3004, "An attempt was made to get the id for a <null> external key."),
    ACCOUNT_CANNOT_CHANGE_EXTERNAL_KEY(3005, "External keys cannot be updated. Original key remains: %s"),

   /*
    *
    * Range 3900: Tag definitions
    *
    */
    TAG_DEFINITION_CONFLICTS_WITH_CONTROL_TAG(3900, "The tag definition name conflicts with a reserved name (name %s)"),
    TAG_DEFINITION_ALREADY_EXISTS(3901, "The tag definition name already exists (name: %s)"),
    TAG_DEFINITION_DOES_NOT_EXIST(3902, "The tag definition name does not exist (name: %s)"),
    TAG_DEFINITION_IN_USE(3903, "The tag definition name is currently in use (name: %s)")
>>>>>>> e3892f03

   /*
    *
    * Range 4000: INVOICE
    *
    */
    INVOICE_ACCOUNT_ID_INVALID(4001, "No account could be retrieved for id %s"),
    INVOICE_INVALID_TRANSITION(4002, "Transition did not contain a subscription id."),
    INVOICE_NO_ACCOUNT_ID_FOR_SUBSCRIPTION_ID(4003, "No account id was retrieved for subscription id %s")
    ;

    private int code;
    private String format;

    ErrorCode(int code, String format) {
        this.code = code;
        this.format = format;
    }

    public String getFormat() {
        return format;
    }

    public int getCode() {
        return code;
    }

}<|MERGE_RESOLUTION|>--- conflicted
+++ resolved
@@ -106,8 +106,6 @@
     */
     ACCOUNT_ALREADY_EXISTS(3000, "Account already exists for key %s"),
     ACCOUNT_INVALID_NAME(3001, "An invalid name was specified when creating or updating an account."),
-<<<<<<< HEAD
-=======
     ACCOUNT_DOES_NOT_EXIST_FOR_ID(3002, "Account does not exist for id %s"),
     ACCOUNT_DOES_NOT_EXIST_FOR_KEY(3003, "Account does not exist for key %s"),
     ACCOUNT_CANNOT_MAP_NULL_KEY(3004, "An attempt was made to get the id for a <null> external key."),
@@ -121,9 +119,8 @@
     TAG_DEFINITION_CONFLICTS_WITH_CONTROL_TAG(3900, "The tag definition name conflicts with a reserved name (name %s)"),
     TAG_DEFINITION_ALREADY_EXISTS(3901, "The tag definition name already exists (name: %s)"),
     TAG_DEFINITION_DOES_NOT_EXIST(3902, "The tag definition name does not exist (name: %s)"),
-    TAG_DEFINITION_IN_USE(3903, "The tag definition name is currently in use (name: %s)")
->>>>>>> e3892f03
-
+    TAG_DEFINITION_IN_USE(3903, "The tag definition name is currently in use (name: %s)"),
+   
    /*
     *
     * Range 4000: INVOICE
@@ -131,7 +128,7 @@
     */
     INVOICE_ACCOUNT_ID_INVALID(4001, "No account could be retrieved for id %s"),
     INVOICE_INVALID_TRANSITION(4002, "Transition did not contain a subscription id."),
-    INVOICE_NO_ACCOUNT_ID_FOR_SUBSCRIPTION_ID(4003, "No account id was retrieved for subscription id %s")
+    INVOICE_NO_ACCOUNT_ID_FOR_SUBSCRIPTION_ID(4003, "No account id was retrieved for subscription id %s")  
     ;
 
     private int code;
