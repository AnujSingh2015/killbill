/*
 * Copyright 2010-2011 Ning, Inc.
 *
 * Ning licenses this file to you under the Apache License, version 2.0
 * (the "License"); you may not use this file except in compliance with the
 * License.  You may obtain a copy of the License at:
 *
 *    http://www.apache.org/licenses/LICENSE-2.0
 *
 * Unless required by applicable law or agreed to in writing, software
 * distributed under the License is distributed on an "AS IS" BASIS, WITHOUT
 * WARRANTIES OR CONDITIONS OF ANY KIND, either express or implied.  See the
 * License for the specific language governing permissions and limitations
 * under the License.
 */

package com.ning.billing.account.api;

import com.ning.billing.util.entity.UpdatableEntity;

import com.ning.billing.util.customfield.Customizable;
import com.ning.billing.util.tag.Taggable;

<<<<<<< HEAD
    public MutableAccountData toMutableAccountData();

=======
public interface Account extends AccountData, Customizable, UpdatableEntity, Taggable {
    public static String ObjectType = "account";
    
    public MutableAccountData toMutableAccountData();    
>>>>>>> 067c9d4b
}<|MERGE_RESOLUTION|>--- conflicted
+++ resolved
@@ -21,13 +21,8 @@
 import com.ning.billing.util.customfield.Customizable;
 import com.ning.billing.util.tag.Taggable;
 
-<<<<<<< HEAD
-    public MutableAccountData toMutableAccountData();
-
-=======
 public interface Account extends AccountData, Customizable, UpdatableEntity, Taggable {
     public static String ObjectType = "account";
     
     public MutableAccountData toMutableAccountData();    
->>>>>>> 067c9d4b
 }