--- conflicted
+++ resolved
@@ -59,13 +59,6 @@
     protected IDBI dbi;
     private MysqlTestingHelper mysqlTestingHelper;
     protected InvoiceDao invoiceDao;
-<<<<<<< HEAD
-    protected RecurringInvoiceItemSqlDao recurringInvoiceItemDao;
-    protected FixedPriceInvoiceItemSqlDao fixedPriceInvoiceItemSqlDao;
-    protected CreditInvoiceItemSqlDao creditInvoiceItemSqlDao;
-
-=======
->>>>>>> 6c8a9add
     protected InvoiceItemSqlDao invoiceItemSqlDao;
     protected InvoicePaymentSqlDao invoicePaymentDao;
     protected Clock clock;
@@ -132,12 +125,6 @@
         invoiceDao = new DefaultInvoiceDao(dbi, nextBillingDatePoster, tagUserApi);
         invoiceDao.test();
 
-<<<<<<< HEAD
-        recurringInvoiceItemDao = dbi.onDemand(RecurringInvoiceItemSqlDao.class);
-        fixedPriceInvoiceItemSqlDao = dbi.onDemand(FixedPriceInvoiceItemSqlDao.class);
-        creditInvoiceItemSqlDao = dbi.onDemand(CreditInvoiceItemSqlDao.class);
-=======
->>>>>>> 6c8a9add
         invoiceItemSqlDao = dbi.onDemand(InvoiceItemSqlDao.class);
         invoicePaymentDao = dbi.onDemand(InvoicePaymentSqlDao.class);
 
