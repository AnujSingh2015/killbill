--- conflicted
+++ resolved
@@ -201,8 +201,6 @@
 	        }
 	        return result;
 	}
-<<<<<<< HEAD
-=======
 
     @Override
     public void addControlTag(ControlTagType controlTagType, UUID objectId, CallContext context) {
@@ -213,5 +211,4 @@
     public void removeControlTag(ControlTagType controlTagType, UUID objectId, CallContext context) {
         throw new UnsupportedOperationException();
     }
->>>>>>> 067c9d4b
 }