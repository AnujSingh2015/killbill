/*
 * Copyright 2010-2011 Ning, Inc.
 *
 * Ning licenses this file to you under the Apache License, version 2.0
 * (the "License"); you may not use this file except in compliance with the
 * License.  You may obtain a copy of the License at:
 *
 *    http://www.apache.org/licenses/LICENSE-2.0
 *
 * Unless required by applicable law or agreed to in writing, software
 * distributed under the License is distributed on an "AS IS" BASIS, WITHOUT
 * WARRANTIES OR CONDITIONS OF ANY KIND, either express or implied.  See the
 * License for the specific language governing permissions and limitations
 * under the License.
 */

package com.ning.billing.invoice.dao;

import com.ning.billing.catalog.DefaultPrice;
import com.ning.billing.catalog.MockInternationalPrice;
import com.ning.billing.catalog.MockPlan;
import com.ning.billing.catalog.MockPlanPhase;
import com.ning.billing.catalog.api.BillingPeriod;
import com.ning.billing.catalog.api.CatalogApiException;
import com.ning.billing.catalog.api.Currency;
import com.ning.billing.catalog.api.PhaseType;
import com.ning.billing.catalog.api.Plan;
import com.ning.billing.catalog.api.PlanPhase;
import com.ning.billing.entitlement.api.billing.BillingEvent;
import com.ning.billing.entitlement.api.billing.BillingModeType;
import com.ning.billing.entitlement.api.billing.DefaultBillingEvent;
import com.ning.billing.entitlement.api.user.Subscription;
import com.ning.billing.entitlement.api.user.SubscriptionTransition.SubscriptionTransitionType;
import com.ning.billing.invoice.api.Invoice;
import com.ning.billing.invoice.api.InvoiceApiException;
import com.ning.billing.invoice.api.InvoiceItem;
import com.ning.billing.invoice.api.InvoicePayment;
import com.ning.billing.invoice.model.BillingEventSet;
import com.ning.billing.invoice.model.DefaultInvoice;
import com.ning.billing.invoice.model.DefaultInvoicePayment;
import com.ning.billing.invoice.model.RecurringInvoiceItem;
import com.ning.billing.mock.BrainDeadProxyFactory;
import com.ning.billing.mock.BrainDeadProxyFactory.ZombieControl;
import com.ning.billing.util.tag.ControlTagType;
import org.joda.time.DateTime;
import org.testng.annotations.Test;

import java.math.BigDecimal;
import java.util.ArrayList;
import java.util.Collection;
import java.util.List;
import java.util.UUID;

import static org.testng.Assert.assertEquals;
import static org.testng.Assert.assertFalse;
import static org.testng.Assert.assertNotNull;
import static org.testng.Assert.assertNull;
import static org.testng.Assert.assertTrue;

@Test(groups = {"invoicing", "invoicing-invoiceDao"})
public class InvoiceDaoTests extends InvoiceDaoTestBase {
    @Test
    public void testCreationAndRetrievalByAccount() {
        UUID accountId = UUID.randomUUID();
        Invoice invoice = new DefaultInvoice(accountId, clock.getUTCNow(), clock.getUTCNow(), Currency.USD);
        DateTime invoiceDate = invoice.getInvoiceDate();

        invoiceDao.create(invoice, context);

        List<Invoice> invoices = invoiceDao.getInvoicesByAccount(accountId);
        assertNotNull(invoices);
        assertEquals(invoices.size(), 1);
        Invoice thisInvoice = invoices.get(0);
        assertEquals(invoice.getAccountId(), accountId);
        assertTrue(thisInvoice.getInvoiceDate().compareTo(invoiceDate) == 0);
        assertEquals(thisInvoice.getCurrency(), Currency.USD);
        assertEquals(thisInvoice.getNumberOfItems(), 0);
        assertTrue(thisInvoice.getTotalAmount().compareTo(BigDecimal.ZERO) == 0);
    }

    @Test
    public void testInvoicePayment() {
        UUID accountId = UUID.randomUUID();
        Invoice invoice = new DefaultInvoice(accountId, clock.getUTCNow(), clock.getUTCNow(), Currency.USD);
        UUID invoiceId = invoice.getId();
        UUID subscriptionId = UUID.randomUUID();
        UUID bundleId = UUID.randomUUID();
        DateTime startDate = new DateTime(2010, 1, 1, 0, 0, 0, 0);
        DateTime endDate = new DateTime(2010, 4, 1, 0, 0, 0, 0);
<<<<<<< HEAD
        InvoiceItem invoiceItem = new RecurringInvoiceItem(invoiceId, subscriptionId, bundleId,"test plan", "test phase", startDate, endDate,
                new BigDecimal("21.00"), new BigDecimal("7.00"), Currency.USD, clock.getUTCNow());
=======
        InvoiceItem invoiceItem = new RecurringInvoiceItem(invoiceId, accountId, subscriptionId,
                "test plan", "test phase", startDate, endDate,
                new BigDecimal("21.00"), new BigDecimal("7.00"), Currency.USD);
>>>>>>> f7bf18e4
        invoice.addInvoiceItem(invoiceItem);
        invoiceDao.create(invoice, context);

        Invoice savedInvoice = invoiceDao.getById(invoiceId);
        assertNotNull(savedInvoice);
        assertEquals(savedInvoice.getTotalAmount().compareTo(new BigDecimal("21.00")), 0);
        assertEquals(savedInvoice.getBalance().compareTo(new BigDecimal("21.00")), 0);
        assertEquals(savedInvoice.getAmountPaid(), BigDecimal.ZERO);
        assertEquals(savedInvoice.getInvoiceItems().size(), 1);

        BigDecimal paymentAmount = new BigDecimal("11.00");
        UUID paymentAttemptId = UUID.randomUUID();

        invoiceDao.notifyOfPaymentAttempt(new DefaultInvoicePayment(paymentAttemptId, invoiceId, clock.getUTCNow().plusDays(12), paymentAmount, Currency.USD), context);

        Invoice retrievedInvoice = invoiceDao.getById(invoiceId);
        assertNotNull(retrievedInvoice);
        assertEquals(retrievedInvoice.getInvoiceItems().size(), 1);
        assertEquals(retrievedInvoice.getTotalAmount().compareTo(new BigDecimal("21.00")), 0);
        assertEquals(retrievedInvoice.getBalance().compareTo(new BigDecimal("10.00")), 0);
        assertEquals(retrievedInvoice.getAmountPaid().compareTo(new BigDecimal("11.00")), 0);
    }

    @Test
    public void testRetrievalForNonExistentInvoiceId() {
        Invoice invoice = invoiceDao.getById(UUID.randomUUID());
        assertNull(invoice);
    }

    @Test
    public void testAddPayment() {
        UUID accountId = UUID.randomUUID();
        DateTime targetDate = new DateTime(2011, 10, 6, 0, 0, 0, 0);
        Invoice invoice = new DefaultInvoice(accountId, clock.getUTCNow(), targetDate, Currency.USD);

        UUID paymentAttemptId = UUID.randomUUID();
        DateTime paymentAttemptDate = new DateTime(2011, 6, 24, 12, 14, 36, 0);
        BigDecimal paymentAmount = new BigDecimal("14.0");

        invoiceDao.create(invoice, context);
        invoiceDao.notifyOfPaymentAttempt(new DefaultInvoicePayment(paymentAttemptId, invoice.getId(), paymentAttemptDate, paymentAmount, Currency.USD), context);

        invoice = invoiceDao.getById(invoice.getId());
        assertEquals(invoice.getAmountPaid().compareTo(paymentAmount), 0);
        assertEquals(invoice.getLastPaymentAttempt().compareTo(paymentAttemptDate), 0);
        assertEquals(invoice.getNumberOfPayments(), 1);
    }

    @Test
    public void testAddPaymentAttempt() {
        UUID accountId = UUID.randomUUID();
        DateTime targetDate = new DateTime(2011, 10, 6, 0, 0, 0, 0);
        Invoice invoice = new DefaultInvoice(accountId, clock.getUTCNow(), targetDate, Currency.USD);

        DateTime paymentAttemptDate = new DateTime(2011, 6, 24, 12, 14, 36, 0);

        invoiceDao.create(invoice, context);
        invoiceDao.notifyOfPaymentAttempt(new DefaultInvoicePayment(UUID.randomUUID(), invoice.getId(), paymentAttemptDate), context);

        invoice = invoiceDao.getById(invoice.getId());
        assertEquals(invoice.getLastPaymentAttempt().compareTo(paymentAttemptDate), 0);
    }

    @Test
    public void testGetInvoicesBySubscription() {
        UUID accountId = UUID.randomUUID();
        UUID bundleId = UUID.randomUUID();

        UUID subscriptionId1 = UUID.randomUUID();
        BigDecimal rate1 = new BigDecimal("17.0");
        UUID subscriptionId2 = UUID.randomUUID();
        BigDecimal rate2 = new BigDecimal("42.0");
        UUID subscriptionId3 = UUID.randomUUID();
        BigDecimal rate3 = new BigDecimal("3.0");
        UUID subscriptionId4 = UUID.randomUUID();
        BigDecimal rate4 = new BigDecimal("12.0");

        DateTime targetDate = new DateTime(2011, 5, 23, 0, 0, 0, 0);


        // create invoice 1 (subscriptions 1-4)
        Invoice invoice1 = new DefaultInvoice(accountId, clock.getUTCNow(), targetDate, Currency.USD);
        invoiceDao.create(invoice1, context);

        UUID invoiceId1 = invoice1.getId();

        DateTime startDate = new DateTime(2011, 3, 1, 0, 0, 0, 0);
        DateTime endDate = startDate.plusMonths(1);

<<<<<<< HEAD
        RecurringInvoiceItem item1 = new RecurringInvoiceItem(invoiceId1, subscriptionId1, bundleId,"test plan", "test A", startDate, endDate,
                rate1, rate1, Currency.USD, clock.getUTCNow());
        recurringInvoiceItemDao.create(item1);

        RecurringInvoiceItem item2 = new RecurringInvoiceItem(invoiceId1, subscriptionId2, bundleId,"test plan", "test B", startDate, endDate,
                rate2, rate2, Currency.USD, clock.getUTCNow());
        recurringInvoiceItemDao.create(item2);

        RecurringInvoiceItem item3 = new RecurringInvoiceItem(invoiceId1, subscriptionId3, bundleId,"test plan", "test C", startDate, endDate,
                rate3, rate3, Currency.USD, clock.getUTCNow());
        recurringInvoiceItemDao.create(item3);

        RecurringInvoiceItem item4 = new RecurringInvoiceItem(invoiceId1, subscriptionId4, bundleId, "test plan", "test D", startDate, endDate,
                rate4, rate4, Currency.USD, clock.getUTCNow());
        recurringInvoiceItemDao.create(item4);
=======
        RecurringInvoiceItem item1 = new RecurringInvoiceItem(invoiceId1, accountId, subscriptionId1, "test plan", "test A", startDate, endDate,
                rate1, rate1, Currency.USD);
        recurringInvoiceItemDao.create(item1, context);

        RecurringInvoiceItem item2 = new RecurringInvoiceItem(invoiceId1, accountId, subscriptionId2, "test plan", "test B", startDate, endDate,
                rate2, rate2, Currency.USD);
        recurringInvoiceItemDao.create(item2, context);

        RecurringInvoiceItem item3 = new RecurringInvoiceItem(invoiceId1, accountId, subscriptionId3, "test plan", "test C", startDate, endDate,
                rate3, rate3, Currency.USD);
        recurringInvoiceItemDao.create(item3, context);

        RecurringInvoiceItem item4 = new RecurringInvoiceItem(invoiceId1, accountId, subscriptionId4, "test plan", "test D", startDate, endDate,
                rate4, rate4, Currency.USD);
        recurringInvoiceItemDao.create(item4, context);
>>>>>>> f7bf18e4

        // create invoice 2 (subscriptions 1-3)
        DefaultInvoice invoice2 = new DefaultInvoice(accountId, clock.getUTCNow(), targetDate, Currency.USD);
        invoiceDao.create(invoice2, context);

        UUID invoiceId2 = invoice2.getId();

        startDate = endDate;
        endDate = startDate.plusMonths(1);

<<<<<<< HEAD
        RecurringInvoiceItem item5 = new RecurringInvoiceItem(invoiceId2, subscriptionId1, bundleId,"test plan", "test phase A", startDate, endDate,
                rate1, rate1, Currency.USD, clock.getUTCNow());
        recurringInvoiceItemDao.create(item5);

        RecurringInvoiceItem item6 = new RecurringInvoiceItem(invoiceId2, subscriptionId2, bundleId,"test plan", "test phase B", startDate, endDate,
                rate2, rate2, Currency.USD, clock.getUTCNow());
        recurringInvoiceItemDao.create(item6);

        RecurringInvoiceItem item7 = new RecurringInvoiceItem(invoiceId2, subscriptionId3, bundleId, "test plan", "test phase C", startDate, endDate,
                rate3, rate3, Currency.USD, clock.getUTCNow());
        recurringInvoiceItemDao.create(item7);
=======
        RecurringInvoiceItem item5 = new RecurringInvoiceItem(invoiceId2, accountId, subscriptionId1, "test plan", "test phase A", startDate, endDate,
                rate1, rate1, Currency.USD);
        recurringInvoiceItemDao.create(item5, context);

        RecurringInvoiceItem item6 = new RecurringInvoiceItem(invoiceId2, accountId, subscriptionId2, "test plan", "test phase B", startDate, endDate,
                rate2, rate2, Currency.USD);
        recurringInvoiceItemDao.create(item6, context);

        RecurringInvoiceItem item7 = new RecurringInvoiceItem(invoiceId2, accountId, subscriptionId3, "test plan", "test phase C", startDate, endDate,
                rate3, rate3, Currency.USD);
        recurringInvoiceItemDao.create(item7, context);
>>>>>>> f7bf18e4

        // check that each subscription returns the correct number of invoices
        List<Invoice> items1 = invoiceDao.getInvoicesBySubscription(subscriptionId1);
        assertEquals(items1.size(), 2);

        List<Invoice> items2 = invoiceDao.getInvoicesBySubscription(subscriptionId2);
        assertEquals(items2.size(), 2);

        List<Invoice> items3 = invoiceDao.getInvoicesBySubscription(subscriptionId3);
        assertEquals(items3.size(), 2);

        List<Invoice> items4 = invoiceDao.getInvoicesBySubscription(subscriptionId4);
        assertEquals(items4.size(), 1);
    }

    @Test
    public void testGetInvoicesForAccountAfterDate() {
        UUID accountId = UUID.randomUUID();
        DateTime targetDate1 = new DateTime(2011, 10, 6, 0, 0, 0, 0);
        Invoice invoice1 = new DefaultInvoice(accountId, clock.getUTCNow(), targetDate1, Currency.USD);
        invoiceDao.create(invoice1, context);

        DateTime targetDate2 = new DateTime(2011, 12, 6, 0, 0, 0, 0);
        Invoice invoice2 = new DefaultInvoice(accountId, clock.getUTCNow(), targetDate2, Currency.USD);
        invoiceDao.create(invoice2, context);


        List<Invoice> invoices;
        invoices = invoiceDao.getInvoicesByAccount(accountId, new DateTime(2011, 1, 1, 0, 0, 0, 0));
        assertEquals(invoices.size(), 2);

        invoices = invoiceDao.getInvoicesByAccount(accountId, new DateTime(2011, 10, 6, 0, 0, 0, 0));
        assertEquals(invoices.size(), 2);

        invoices = invoiceDao.getInvoicesByAccount(accountId, new DateTime(2011, 10, 11, 0, 0, 0, 0));
        assertEquals(invoices.size(), 1);

        invoices = invoiceDao.getInvoicesByAccount(accountId, new DateTime(2011, 12, 6, 0, 0, 0, 0));
        assertEquals(invoices.size(), 1);

        invoices = invoiceDao.getInvoicesByAccount(accountId, new DateTime(2012, 1, 1, 0, 0, 0, 0));
        assertEquals(invoices.size(), 0);
    }

    @Test
    public void testAccountBalance() {
        UUID accountId = UUID.randomUUID();
        UUID bundleId = UUID.randomUUID();
        DateTime targetDate1 = new DateTime(2011, 10, 6, 0, 0, 0, 0);
        Invoice invoice1 = new DefaultInvoice(accountId, clock.getUTCNow(), targetDate1, Currency.USD);
        invoiceDao.create(invoice1, context);

        DateTime startDate = new DateTime(2011, 3, 1, 0, 0, 0, 0);
        DateTime endDate = startDate.plusMonths(1);

        BigDecimal rate1 = new BigDecimal("17.0");
        BigDecimal rate2 = new BigDecimal("42.0");

<<<<<<< HEAD
        RecurringInvoiceItem item1 = new RecurringInvoiceItem(invoice1.getId(), UUID.randomUUID(), bundleId,"test plan", "test phase A", startDate,
                endDate, rate1, rate1, Currency.USD, clock.getUTCNow());
        recurringInvoiceItemDao.create(item1);

        RecurringInvoiceItem item2 = new RecurringInvoiceItem(invoice1.getId(), UUID.randomUUID(), bundleId,"test plan", "test phase B", startDate,
                endDate, rate2, rate2, Currency.USD, clock.getUTCNow());
        recurringInvoiceItemDao.create(item2);
=======
        RecurringInvoiceItem item1 = new RecurringInvoiceItem(invoice1.getId(), accountId, UUID.randomUUID(), "test plan", "test phase A", startDate,
                endDate, rate1, rate1, Currency.USD);
        recurringInvoiceItemDao.create(item1, context);

        RecurringInvoiceItem item2 = new RecurringInvoiceItem(invoice1.getId(), accountId, UUID.randomUUID(), "test plan", "test phase B", startDate,
                endDate, rate2, rate2, Currency.USD);
        recurringInvoiceItemDao.create(item2, context);
>>>>>>> f7bf18e4

        BigDecimal payment1 = new BigDecimal("48.0");
        InvoicePayment payment = new DefaultInvoicePayment(UUID.randomUUID(), invoice1.getId(), new DateTime(), payment1, Currency.USD);
        invoicePaymentDao.create(payment, context);

        BigDecimal balance = invoiceDao.getAccountBalance(accountId);
        assertEquals(balance.compareTo(rate1.add(rate2).subtract(payment1)), 0);
    }

    @Test
    public void testAccountBalanceWithNoPayments() {
        UUID accountId = UUID.randomUUID();
        UUID bundleId = UUID.randomUUID();
        DateTime targetDate1 = new DateTime(2011, 10, 6, 0, 0, 0, 0);
        Invoice invoice1 = new DefaultInvoice(accountId, clock.getUTCNow(), targetDate1, Currency.USD);
        invoiceDao.create(invoice1, context);

        DateTime startDate = new DateTime(2011, 3, 1, 0, 0, 0, 0);
        DateTime endDate = startDate.plusMonths(1);

        BigDecimal rate1 = new BigDecimal("17.0");
        BigDecimal rate2 = new BigDecimal("42.0");

<<<<<<< HEAD
        RecurringInvoiceItem item1 = new RecurringInvoiceItem(invoice1.getId(), UUID.randomUUID(), bundleId,"test plan", "test phase A", startDate, endDate,
                rate1, rate1, Currency.USD, clock.getUTCNow());
        recurringInvoiceItemDao.create(item1);

        RecurringInvoiceItem item2 = new RecurringInvoiceItem(invoice1.getId(), UUID.randomUUID(), bundleId,"test plan", "test phase B", startDate, endDate,
                rate2, rate2, Currency.USD, clock.getUTCNow());
        recurringInvoiceItemDao.create(item2);
=======
        RecurringInvoiceItem item1 = new RecurringInvoiceItem(invoice1.getId(), accountId, UUID.randomUUID(), "test plan", "test phase A", startDate, endDate,
                rate1, rate1, Currency.USD);
        recurringInvoiceItemDao.create(item1, context);

        RecurringInvoiceItem item2 = new RecurringInvoiceItem(invoice1.getId(), accountId, UUID.randomUUID(), "test plan", "test phase B", startDate, endDate,
                rate2, rate2, Currency.USD);
        recurringInvoiceItemDao.create(item2, context);
>>>>>>> f7bf18e4

        BigDecimal balance = invoiceDao.getAccountBalance(accountId);
        assertEquals(balance.compareTo(rate1.add(rate2)), 0);
    }

    @Test
    public void testAccountBalanceWithNoInvoiceItems() {
        UUID accountId = UUID.randomUUID();
        DateTime targetDate1 = new DateTime(2011, 10, 6, 0, 0, 0, 0);
        Invoice invoice1 = new DefaultInvoice(accountId, clock.getUTCNow(), targetDate1, Currency.USD);
        invoiceDao.create(invoice1, context);

        BigDecimal payment1 = new BigDecimal("48.0");
        InvoicePayment payment = new DefaultInvoicePayment(UUID.randomUUID(), invoice1.getId(), new DateTime(), payment1, Currency.USD);
        invoicePaymentDao.create(payment, context);

        BigDecimal balance = invoiceDao.getAccountBalance(accountId);
        assertEquals(balance.compareTo(BigDecimal.ZERO.subtract(payment1)), 0);
    }

    @Test
    public void testGetUnpaidInvoicesByAccountId() {
        UUID accountId = UUID.randomUUID();
        UUID bundleId = UUID.randomUUID();
        DateTime targetDate1 = new DateTime(2011, 10, 6, 0, 0, 0, 0);
        Invoice invoice1 = new DefaultInvoice(accountId, clock.getUTCNow(), targetDate1, Currency.USD);
        invoiceDao.create(invoice1, context);

        DateTime startDate = new DateTime(2011, 3, 1, 0, 0, 0, 0);
        DateTime endDate = startDate.plusMonths(1);

        BigDecimal rate1 = new BigDecimal("17.0");
        BigDecimal rate2 = new BigDecimal("42.0");

<<<<<<< HEAD
        RecurringInvoiceItem item1 = new RecurringInvoiceItem(invoice1.getId(), UUID.randomUUID(), bundleId, "test plan", "test phase A", startDate, endDate,
                rate1, rate1, Currency.USD, clock.getUTCNow());
        recurringInvoiceItemDao.create(item1);

        RecurringInvoiceItem item2 = new RecurringInvoiceItem(invoice1.getId(), UUID.randomUUID(), bundleId,"test plan", "test phase B", startDate, endDate,
                rate2, rate2, Currency.USD, clock.getUTCNow());
        recurringInvoiceItemDao.create(item2);
=======
        RecurringInvoiceItem item1 = new RecurringInvoiceItem(invoice1.getId(), accountId, UUID.randomUUID(), "test plan", "test phase A", startDate, endDate,
                rate1, rate1, Currency.USD);
        recurringInvoiceItemDao.create(item1, context);

        RecurringInvoiceItem item2 = new RecurringInvoiceItem(invoice1.getId(), accountId, UUID.randomUUID(), "test plan", "test phase B", startDate, endDate,
                rate2, rate2, Currency.USD);
        recurringInvoiceItemDao.create(item2, context);
>>>>>>> f7bf18e4

        DateTime upToDate;
        Collection<Invoice> invoices;

        upToDate = new DateTime(2011, 1, 1, 0, 0, 0, 0);
        invoices = invoiceDao.getUnpaidInvoicesByAccountId(accountId, upToDate);
        assertEquals(invoices.size(), 0);

        upToDate = new DateTime(2012, 1, 1, 0, 0, 0, 0);
        invoices = invoiceDao.getUnpaidInvoicesByAccountId(accountId, upToDate);
        assertEquals(invoices.size(), 1);

        DateTime targetDate2 = new DateTime(2011, 7, 1, 0, 0, 0, 0);
        Invoice invoice2 = new DefaultInvoice(accountId, clock.getUTCNow(), targetDate2, Currency.USD);
        invoiceDao.create(invoice2, context);

        DateTime startDate2 = new DateTime(2011, 6, 1, 0, 0, 0, 0);
        DateTime endDate2 = startDate2.plusMonths(3);

        BigDecimal rate3 = new BigDecimal("21.0");

<<<<<<< HEAD
        RecurringInvoiceItem item3 = new RecurringInvoiceItem(invoice2.getId(), UUID.randomUUID(), bundleId,"test plan", "test phase C", startDate2, endDate2,
                rate3, rate3, Currency.USD, clock.getUTCNow());
        recurringInvoiceItemDao.create(item3);
=======
        RecurringInvoiceItem item3 = new RecurringInvoiceItem(invoice2.getId(), accountId, UUID.randomUUID(), "test plan", "test phase C", startDate2, endDate2,
                rate3, rate3, Currency.USD);
        recurringInvoiceItemDao.create(item3, context);
>>>>>>> f7bf18e4

        upToDate = new DateTime(2011, 1, 1, 0, 0, 0, 0);
        invoices = invoiceDao.getUnpaidInvoicesByAccountId(accountId, upToDate);
        assertEquals(invoices.size(), 0);

        upToDate = new DateTime(2012, 1, 1, 0, 0, 0, 0);
        invoices = invoiceDao.getUnpaidInvoicesByAccountId(accountId, upToDate);
        assertEquals(invoices.size(), 2);
    }

    /*
     *
     * this test verifies that immediate changes give the correct results
     *
     */
    @Test
    public void testInvoiceGenerationForImmediateChanges() throws InvoiceApiException, CatalogApiException {
        UUID accountId = UUID.randomUUID();
        List<Invoice> invoiceList = new ArrayList<Invoice>();
        DateTime targetDate = new DateTime(2011, 2, 16, 0, 0, 0, 0);
        Currency currency = Currency.USD;

        // generate first invoice
        DefaultPrice price1 = new DefaultPrice(TEN, Currency.USD);
        MockInternationalPrice recurringPrice = new MockInternationalPrice(price1);
        MockPlanPhase phase1 = new MockPlanPhase(recurringPrice, null, BillingPeriod.MONTHLY, PhaseType.TRIAL);
        MockPlan plan1 = new MockPlan(phase1);

        Subscription subscription = BrainDeadProxyFactory.createBrainDeadProxyFor(Subscription.class);
        ((ZombieControl) subscription).addResult("getId", UUID.randomUUID());

        DateTime effectiveDate1 = new DateTime(2011, 2, 1, 0, 0, 0, 0);
        BillingEvent event1 = new DefaultBillingEvent(subscription, effectiveDate1, plan1, phase1, null,
                recurringPrice.getPrice(currency), currency, BillingPeriod.MONTHLY, 1, BillingModeType.IN_ADVANCE,
                "testEvent1", 1L, SubscriptionTransitionType.CREATE);

        BillingEventSet events = new BillingEventSet();
        events.add(event1);

        Invoice invoice1 = generator.generateInvoice(accountId, events, invoiceList, targetDate, Currency.USD);
        assertEquals(invoice1.getBalance(), TEN);
        invoiceList.add(invoice1);

        // generate second invoice
        DefaultPrice price2 = new DefaultPrice(TWENTY, Currency.USD);
        MockInternationalPrice recurringPrice2 = new MockInternationalPrice(price2);
        MockPlanPhase phase2 = new MockPlanPhase(recurringPrice, null, BillingPeriod.MONTHLY, PhaseType.TRIAL);
        MockPlan plan2 = new MockPlan(phase2);

        DateTime effectiveDate2 = new DateTime(2011, 2, 15, 0, 0, 0, 0);
        BillingEvent event2 = new DefaultBillingEvent(subscription, effectiveDate2, plan2, phase2, null,
                recurringPrice2.getPrice(currency), currency, BillingPeriod.MONTHLY, 1, BillingModeType.IN_ADVANCE,
                "testEvent2", 2L, SubscriptionTransitionType.CREATE);
        events.add(event2);

        // second invoice should be for one half (14/28 days) the difference between the rate plans
        // this is a temporary state, since it actually contains an adjusting item that properly belong to invoice 1
        Invoice invoice2 = generator.generateInvoice(accountId, events, invoiceList, targetDate, Currency.USD);
        assertEquals(invoice2.getBalance(), FIVE);
        invoiceList.add(invoice2);

        invoiceDao.create(invoice1, context);
        invoiceDao.create(invoice2, context);

        Invoice savedInvoice1 = invoiceDao.getById(invoice1.getId());
        assertEquals(savedInvoice1.getTotalAmount(), ZERO);

        Invoice savedInvoice2 = invoiceDao.getById(invoice2.getId());
        assertEquals(savedInvoice2.getTotalAmount(), FIFTEEN);
    }

    @Test
    public void testInvoiceForFreeTrial() throws InvoiceApiException, CatalogApiException {
        Currency currency = Currency.USD;
        DefaultPrice price = new DefaultPrice(BigDecimal.ZERO, Currency.USD);
        MockInternationalPrice recurringPrice = new MockInternationalPrice(price);
        MockPlanPhase phase = new MockPlanPhase(recurringPrice, null);
        MockPlan plan = new MockPlan(phase);

        Subscription subscription = BrainDeadProxyFactory.createBrainDeadProxyFor(Subscription.class);
        ((ZombieControl) subscription).addResult("getId", UUID.randomUUID());
        DateTime effectiveDate = buildDateTime(2011, 1, 1);

        BillingEvent event = new DefaultBillingEvent(subscription, effectiveDate, plan, phase, null,
                recurringPrice.getPrice(currency), currency, BillingPeriod.MONTHLY, 15, BillingModeType.IN_ADVANCE,
                "testEvent", 1L, SubscriptionTransitionType.CREATE);
        BillingEventSet events = new BillingEventSet();
        events.add(event);

        DateTime targetDate = buildDateTime(2011, 1, 15);
        Invoice invoice = generator.generateInvoice(UUID.randomUUID(), events, null, targetDate, Currency.USD);

        // expect one pro-ration item and one full-period item
        assertEquals(invoice.getNumberOfItems(), 2);
        assertEquals(invoice.getTotalAmount().compareTo(ZERO), 0);
    }

    @Test
    public void testInvoiceForFreeTrialWithRecurringDiscount() throws InvoiceApiException, CatalogApiException {
        Currency currency = Currency.USD;

        DefaultPrice zeroPrice = new DefaultPrice(BigDecimal.ZERO, Currency.USD);
        MockInternationalPrice fixedPrice = new MockInternationalPrice(zeroPrice);
        MockPlanPhase phase1 = new MockPlanPhase(null, fixedPrice);

        BigDecimal cheapAmount = new BigDecimal("24.95");
        DefaultPrice cheapPrice = new DefaultPrice(cheapAmount, Currency.USD);
        MockInternationalPrice recurringPrice = new MockInternationalPrice(cheapPrice);
        MockPlanPhase phase2 = new MockPlanPhase(recurringPrice, null);

        MockPlan plan = new MockPlan();

        Subscription subscription = BrainDeadProxyFactory.createBrainDeadProxyFor(Subscription.class);
        ((ZombieControl) subscription).addResult("getId", UUID.randomUUID());
        DateTime effectiveDate1 = buildDateTime(2011, 1, 1);

        BillingEvent event1 = new DefaultBillingEvent(subscription, effectiveDate1, plan, phase1, fixedPrice.getPrice(currency),
                null, currency, BillingPeriod.MONTHLY, 1, BillingModeType.IN_ADVANCE,
                "testEvent1", 1L, SubscriptionTransitionType.CREATE);
        BillingEventSet events = new BillingEventSet();
        events.add(event1);

        UUID accountId = UUID.randomUUID();
        Invoice invoice1 = generator.generateInvoice(accountId, events, null, effectiveDate1, Currency.USD);
        assertNotNull(invoice1);
        assertEquals(invoice1.getNumberOfItems(), 1);
        assertEquals(invoice1.getTotalAmount().compareTo(ZERO), 0);

        List<Invoice> invoiceList = new ArrayList<Invoice>();
        invoiceList.add(invoice1);

        DateTime effectiveDate2 = effectiveDate1.plusDays(30);
        BillingEvent event2 = new DefaultBillingEvent(subscription, effectiveDate2, plan, phase2, null,
                recurringPrice.getPrice(currency), currency, BillingPeriod.MONTHLY, 31, BillingModeType.IN_ADVANCE,
                "testEvent2", 2L, SubscriptionTransitionType.CHANGE);
        events.add(event2);

        Invoice invoice2 = generator.generateInvoice(accountId, events, invoiceList, effectiveDate2, Currency.USD);
        assertNotNull(invoice2);
        assertEquals(invoice2.getNumberOfItems(), 1);
        assertEquals(invoice2.getTotalAmount().compareTo(cheapAmount), 0);

        invoiceList.add(invoice2);

        DateTime effectiveDate3 = effectiveDate2.plusMonths(1);
        Invoice invoice3 = generator.generateInvoice(accountId, events, invoiceList, effectiveDate3, Currency.USD);
        assertNotNull(invoice3);
        assertEquals(invoice3.getNumberOfItems(), 1);
        assertEquals(invoice3.getTotalAmount().compareTo(cheapAmount), 0);
    }

    @Test
    public void testInvoiceForEmptyEventSet() throws InvoiceApiException {
        BillingEventSet events = new BillingEventSet();
        Invoice invoice = generator.generateInvoice(UUID.randomUUID(), events, null, new DateTime(), Currency.USD);
        assertNull(invoice);
    }

    @Test
    public void testMixedModeInvoicePersistence() throws InvoiceApiException, CatalogApiException {
        Currency currency = Currency.USD;
        DefaultPrice zeroPrice = new DefaultPrice(BigDecimal.ZERO, Currency.USD);
        MockInternationalPrice fixedPrice = new MockInternationalPrice(zeroPrice);
        MockPlanPhase phase1 = new MockPlanPhase(null, fixedPrice);

        BigDecimal cheapAmount = new BigDecimal("24.95");
        DefaultPrice cheapPrice = new DefaultPrice(cheapAmount, Currency.USD);
        MockInternationalPrice recurringPrice = new MockInternationalPrice(cheapPrice);
        MockPlanPhase phase2 = new MockPlanPhase(recurringPrice, null);

        MockPlan plan = new MockPlan();

        Subscription subscription = BrainDeadProxyFactory.createBrainDeadProxyFor(Subscription.class);
        ((ZombieControl) subscription).addResult("getId", UUID.randomUUID());
        DateTime effectiveDate1 = buildDateTime(2011, 1, 1);

        BillingEvent event1 = new DefaultBillingEvent(subscription, effectiveDate1, plan, phase1,
                fixedPrice.getPrice(currency), null, currency,
                BillingPeriod.MONTHLY, 1, BillingModeType.IN_ADVANCE,
                "testEvent1", 1L, SubscriptionTransitionType.CREATE);
        BillingEventSet events = new BillingEventSet();
        events.add(event1);

        DateTime effectiveDate2 = effectiveDate1.plusDays(30);
        BillingEvent event2 = new DefaultBillingEvent(subscription, effectiveDate2, plan, phase2, null,
                recurringPrice.getPrice(currency), currency, BillingPeriod.MONTHLY, 31, BillingModeType.IN_ADVANCE,
                "testEvent2", 2L, SubscriptionTransitionType.CHANGE);
        events.add(event2);

        Invoice invoice = generator.generateInvoice(UUID.randomUUID(), events, null, effectiveDate2, Currency.USD);
        assertNotNull(invoice);
        assertEquals(invoice.getNumberOfItems(), 2);
        assertEquals(invoice.getTotalAmount().compareTo(cheapAmount), 0);

        invoiceDao.create(invoice, context);
        Invoice savedInvoice = invoiceDao.getById(invoice.getId());

        assertNotNull(savedInvoice);
        assertEquals(savedInvoice.getNumberOfItems(), 2);
        assertEquals(savedInvoice.getTotalAmount().compareTo(cheapAmount), 0);
    }

    @Test
    public void testInvoiceNumber() throws InvoiceApiException {
        Currency currency = Currency.USD;
        DateTime targetDate1 = DateTime.now().plusMonths(1);
        DateTime targetDate2 = DateTime.now().plusMonths(2);

        Subscription subscription = BrainDeadProxyFactory.createBrainDeadProxyFor(Subscription.class);
        ((ZombieControl) subscription).addResult("getId", UUID.randomUUID());

        Plan plan = BrainDeadProxyFactory.createBrainDeadProxyFor(Plan.class);
        ((ZombieControl) plan).addResult("getName", "plan");

        PlanPhase phase1 = BrainDeadProxyFactory.createBrainDeadProxyFor(PlanPhase.class);
        ((ZombieControl) phase1).addResult("getName", "plan-phase1");

        PlanPhase phase2 = BrainDeadProxyFactory.createBrainDeadProxyFor(PlanPhase.class);
        ((ZombieControl) phase2).addResult("getName", "plan-phase2");

        BillingEventSet events = new BillingEventSet();
        List<Invoice> invoices = new ArrayList<Invoice>();

        BillingEvent event1 = new DefaultBillingEvent(subscription, targetDate1, plan, phase1, null,
                                                      TEN, currency,
                                                      BillingPeriod.MONTHLY, 31, BillingModeType.IN_ADVANCE,
                                                      "testEvent1", 1L, SubscriptionTransitionType.CHANGE);
        events.add(event1);

        Invoice invoice1 = generator.generateInvoice(UUID.randomUUID(), events, invoices, targetDate1, Currency.USD);
        invoices.add(invoice1);
        invoiceDao.create(invoice1, context);
        invoice1 = invoiceDao.getById(invoice1.getId());
        assertNotNull(invoice1.getInvoiceNumber());

        BillingEvent event2 = new DefaultBillingEvent(subscription, targetDate1, plan, phase2, null,
                                                      TWENTY, currency,
                                                      BillingPeriod.MONTHLY, 31, BillingModeType.IN_ADVANCE,
                                                      "testEvent2", 2L, SubscriptionTransitionType.CHANGE);
        events.add(event2);
        Invoice invoice2 = generator.generateInvoice(UUID.randomUUID(), events, invoices, targetDate2, Currency.USD);
        invoiceDao.create(invoice2, context);
        invoice2 = invoiceDao.getById(invoice2.getId());
        assertNotNull(invoice2.getInvoiceNumber());
    }

    @Test
    public void testAddingWrittenOffTag() throws InvoiceApiException {
        Subscription subscription = BrainDeadProxyFactory.createBrainDeadProxyFor(Subscription.class);
        ((ZombieControl) subscription).addResult("getId", UUID.randomUUID());

        Plan plan = BrainDeadProxyFactory.createBrainDeadProxyFor(Plan.class);
        ((ZombieControl) plan).addResult("getName", "plan");

        PlanPhase phase1 = BrainDeadProxyFactory.createBrainDeadProxyFor(PlanPhase.class);
        ((ZombieControl) phase1).addResult("getName", "plan-phase1");

        DateTime targetDate1 = clock.getUTCNow();
        Currency currency = Currency.USD;

        // create pseudo-random invoice
        BillingEvent event1 = new DefaultBillingEvent(subscription, targetDate1, plan, phase1, null,
                                                      TEN, currency,
                                                      BillingPeriod.MONTHLY, 31, BillingModeType.IN_ADVANCE,
                                                      "testEvent1", 1L, SubscriptionTransitionType.CHANGE);
        BillingEventSet events = new BillingEventSet();
        events.add(event1);

        Invoice invoice = generator.generateInvoice(UUID.randomUUID(), events, null, targetDate1, Currency.USD);
        invoiceDao.create(invoice, context);

        invoiceDao.addControlTag(ControlTagType.WRITTEN_OFF, invoice.getId(), context);

        Invoice savedInvoice = invoiceDao.getById(invoice.getId());
        assertTrue(savedInvoice.hasTag(ControlTagType.WRITTEN_OFF.toString()));
    }

    @Test
    public void testRemoveWrittenOffTag() throws InvoiceApiException {
        Subscription subscription = BrainDeadProxyFactory.createBrainDeadProxyFor(Subscription.class);
        ((ZombieControl) subscription).addResult("getId", UUID.randomUUID());

        Plan plan = BrainDeadProxyFactory.createBrainDeadProxyFor(Plan.class);
        ((ZombieControl) plan).addResult("getName", "plan");

        PlanPhase phase1 = BrainDeadProxyFactory.createBrainDeadProxyFor(PlanPhase.class);
        ((ZombieControl) phase1).addResult("getName", "plan-phase1");

        DateTime targetDate1 = clock.getUTCNow();
        Currency currency = Currency.USD;

        // create pseudo-random invoice
        BillingEvent event1 = new DefaultBillingEvent(subscription, targetDate1, plan, phase1, null,
                                                      TEN, currency,
                                                      BillingPeriod.MONTHLY, 31, BillingModeType.IN_ADVANCE,
                                                      "testEvent1", 1L, SubscriptionTransitionType.CHANGE);
        BillingEventSet events = new BillingEventSet();
        events.add(event1);

        Invoice invoice = generator.generateInvoice(UUID.randomUUID(), events, null, targetDate1, Currency.USD);
        invoiceDao.create(invoice, context);

        invoiceDao.addControlTag(ControlTagType.WRITTEN_OFF, invoice.getId(), context);

        Invoice savedInvoice = invoiceDao.getById(invoice.getId());
        assertTrue(savedInvoice.hasTag(ControlTagType.WRITTEN_OFF.toString()));

        invoiceDao.removeControlTag(ControlTagType.WRITTEN_OFF, invoice.getId(), context);
        savedInvoice = invoiceDao.getById(invoice.getId());
        assertFalse(savedInvoice.hasTag(ControlTagType.WRITTEN_OFF.toString()));
    }
}<|MERGE_RESOLUTION|>--- conflicted
+++ resolved
@@ -87,14 +87,9 @@
         UUID bundleId = UUID.randomUUID();
         DateTime startDate = new DateTime(2010, 1, 1, 0, 0, 0, 0);
         DateTime endDate = new DateTime(2010, 4, 1, 0, 0, 0, 0);
-<<<<<<< HEAD
-        InvoiceItem invoiceItem = new RecurringInvoiceItem(invoiceId, subscriptionId, bundleId,"test plan", "test phase", startDate, endDate,
-                new BigDecimal("21.00"), new BigDecimal("7.00"), Currency.USD, clock.getUTCNow());
-=======
-        InvoiceItem invoiceItem = new RecurringInvoiceItem(invoiceId, accountId, subscriptionId,
-                "test plan", "test phase", startDate, endDate,
+        InvoiceItem invoiceItem = new RecurringInvoiceItem(invoiceId, accountId, bundleId,subscriptionId, "test plan", "test phase", startDate, endDate,
                 new BigDecimal("21.00"), new BigDecimal("7.00"), Currency.USD);
->>>>>>> f7bf18e4
+
         invoice.addInvoiceItem(invoiceItem);
         invoiceDao.create(invoice, context);
 
@@ -184,39 +179,22 @@
         DateTime startDate = new DateTime(2011, 3, 1, 0, 0, 0, 0);
         DateTime endDate = startDate.plusMonths(1);
 
-<<<<<<< HEAD
-        RecurringInvoiceItem item1 = new RecurringInvoiceItem(invoiceId1, subscriptionId1, bundleId,"test plan", "test A", startDate, endDate,
-                rate1, rate1, Currency.USD, clock.getUTCNow());
-        recurringInvoiceItemDao.create(item1);
-
-        RecurringInvoiceItem item2 = new RecurringInvoiceItem(invoiceId1, subscriptionId2, bundleId,"test plan", "test B", startDate, endDate,
-                rate2, rate2, Currency.USD, clock.getUTCNow());
-        recurringInvoiceItemDao.create(item2);
-
-        RecurringInvoiceItem item3 = new RecurringInvoiceItem(invoiceId1, subscriptionId3, bundleId,"test plan", "test C", startDate, endDate,
-                rate3, rate3, Currency.USD, clock.getUTCNow());
-        recurringInvoiceItemDao.create(item3);
-
-        RecurringInvoiceItem item4 = new RecurringInvoiceItem(invoiceId1, subscriptionId4, bundleId, "test plan", "test D", startDate, endDate,
-                rate4, rate4, Currency.USD, clock.getUTCNow());
-        recurringInvoiceItemDao.create(item4);
-=======
-        RecurringInvoiceItem item1 = new RecurringInvoiceItem(invoiceId1, accountId, subscriptionId1, "test plan", "test A", startDate, endDate,
+
+        RecurringInvoiceItem item1 = new RecurringInvoiceItem(invoiceId1, accountId, bundleId,subscriptionId1, "test plan", "test A", startDate, endDate,
                 rate1, rate1, Currency.USD);
         recurringInvoiceItemDao.create(item1, context);
 
-        RecurringInvoiceItem item2 = new RecurringInvoiceItem(invoiceId1, accountId, subscriptionId2, "test plan", "test B", startDate, endDate,
+        RecurringInvoiceItem item2 = new RecurringInvoiceItem(invoiceId1, accountId, bundleId,subscriptionId2, "test plan", "test B", startDate, endDate,
                 rate2, rate2, Currency.USD);
         recurringInvoiceItemDao.create(item2, context);
 
-        RecurringInvoiceItem item3 = new RecurringInvoiceItem(invoiceId1, accountId, subscriptionId3, "test plan", "test C", startDate, endDate,
+        RecurringInvoiceItem item3 = new RecurringInvoiceItem(invoiceId1, accountId, bundleId,subscriptionId3, "test plan", "test C", startDate, endDate,
                 rate3, rate3, Currency.USD);
         recurringInvoiceItemDao.create(item3, context);
 
-        RecurringInvoiceItem item4 = new RecurringInvoiceItem(invoiceId1, accountId, subscriptionId4, "test plan", "test D", startDate, endDate,
+        RecurringInvoiceItem item4 = new RecurringInvoiceItem(invoiceId1, accountId, bundleId,subscriptionId4, "test plan", "test D", startDate, endDate,
                 rate4, rate4, Currency.USD);
         recurringInvoiceItemDao.create(item4, context);
->>>>>>> f7bf18e4
 
         // create invoice 2 (subscriptions 1-3)
         DefaultInvoice invoice2 = new DefaultInvoice(accountId, clock.getUTCNow(), targetDate, Currency.USD);
@@ -227,31 +205,18 @@
         startDate = endDate;
         endDate = startDate.plusMonths(1);
 
-<<<<<<< HEAD
-        RecurringInvoiceItem item5 = new RecurringInvoiceItem(invoiceId2, subscriptionId1, bundleId,"test plan", "test phase A", startDate, endDate,
-                rate1, rate1, Currency.USD, clock.getUTCNow());
-        recurringInvoiceItemDao.create(item5);
-
-        RecurringInvoiceItem item6 = new RecurringInvoiceItem(invoiceId2, subscriptionId2, bundleId,"test plan", "test phase B", startDate, endDate,
-                rate2, rate2, Currency.USD, clock.getUTCNow());
-        recurringInvoiceItemDao.create(item6);
-
-        RecurringInvoiceItem item7 = new RecurringInvoiceItem(invoiceId2, subscriptionId3, bundleId, "test plan", "test phase C", startDate, endDate,
-                rate3, rate3, Currency.USD, clock.getUTCNow());
-        recurringInvoiceItemDao.create(item7);
-=======
-        RecurringInvoiceItem item5 = new RecurringInvoiceItem(invoiceId2, accountId, subscriptionId1, "test plan", "test phase A", startDate, endDate,
+
+        RecurringInvoiceItem item5 = new RecurringInvoiceItem(invoiceId2, accountId, bundleId,subscriptionId1, "test plan", "test phase A", startDate, endDate,
                 rate1, rate1, Currency.USD);
         recurringInvoiceItemDao.create(item5, context);
 
-        RecurringInvoiceItem item6 = new RecurringInvoiceItem(invoiceId2, accountId, subscriptionId2, "test plan", "test phase B", startDate, endDate,
+        RecurringInvoiceItem item6 = new RecurringInvoiceItem(invoiceId2, accountId, bundleId,subscriptionId2, "test plan", "test phase B", startDate, endDate,
                 rate2, rate2, Currency.USD);
         recurringInvoiceItemDao.create(item6, context);
 
-        RecurringInvoiceItem item7 = new RecurringInvoiceItem(invoiceId2, accountId, subscriptionId3, "test plan", "test phase C", startDate, endDate,
+        RecurringInvoiceItem item7 = new RecurringInvoiceItem(invoiceId2, accountId, bundleId,subscriptionId3, "test plan", "test phase C", startDate, endDate,
                 rate3, rate3, Currency.USD);
         recurringInvoiceItemDao.create(item7, context);
->>>>>>> f7bf18e4
 
         // check that each subscription returns the correct number of invoices
         List<Invoice> items1 = invoiceDao.getInvoicesBySubscription(subscriptionId1);
@@ -310,23 +275,13 @@
         BigDecimal rate1 = new BigDecimal("17.0");
         BigDecimal rate2 = new BigDecimal("42.0");
 
-<<<<<<< HEAD
-        RecurringInvoiceItem item1 = new RecurringInvoiceItem(invoice1.getId(), UUID.randomUUID(), bundleId,"test plan", "test phase A", startDate,
-                endDate, rate1, rate1, Currency.USD, clock.getUTCNow());
-        recurringInvoiceItemDao.create(item1);
-
-        RecurringInvoiceItem item2 = new RecurringInvoiceItem(invoice1.getId(), UUID.randomUUID(), bundleId,"test plan", "test phase B", startDate,
-                endDate, rate2, rate2, Currency.USD, clock.getUTCNow());
-        recurringInvoiceItemDao.create(item2);
-=======
-        RecurringInvoiceItem item1 = new RecurringInvoiceItem(invoice1.getId(), accountId, UUID.randomUUID(), "test plan", "test phase A", startDate,
+        RecurringInvoiceItem item1 = new RecurringInvoiceItem(invoice1.getId(), accountId, bundleId,UUID.randomUUID(), "test plan", "test phase A", startDate,
                 endDate, rate1, rate1, Currency.USD);
         recurringInvoiceItemDao.create(item1, context);
 
-        RecurringInvoiceItem item2 = new RecurringInvoiceItem(invoice1.getId(), accountId, UUID.randomUUID(), "test plan", "test phase B", startDate,
+        RecurringInvoiceItem item2 = new RecurringInvoiceItem(invoice1.getId(), accountId, bundleId,UUID.randomUUID(), "test plan", "test phase B", startDate,
                 endDate, rate2, rate2, Currency.USD);
         recurringInvoiceItemDao.create(item2, context);
->>>>>>> f7bf18e4
 
         BigDecimal payment1 = new BigDecimal("48.0");
         InvoicePayment payment = new DefaultInvoicePayment(UUID.randomUUID(), invoice1.getId(), new DateTime(), payment1, Currency.USD);
@@ -350,23 +305,13 @@
         BigDecimal rate1 = new BigDecimal("17.0");
         BigDecimal rate2 = new BigDecimal("42.0");
 
-<<<<<<< HEAD
-        RecurringInvoiceItem item1 = new RecurringInvoiceItem(invoice1.getId(), UUID.randomUUID(), bundleId,"test plan", "test phase A", startDate, endDate,
-                rate1, rate1, Currency.USD, clock.getUTCNow());
-        recurringInvoiceItemDao.create(item1);
-
-        RecurringInvoiceItem item2 = new RecurringInvoiceItem(invoice1.getId(), UUID.randomUUID(), bundleId,"test plan", "test phase B", startDate, endDate,
-                rate2, rate2, Currency.USD, clock.getUTCNow());
-        recurringInvoiceItemDao.create(item2);
-=======
-        RecurringInvoiceItem item1 = new RecurringInvoiceItem(invoice1.getId(), accountId, UUID.randomUUID(), "test plan", "test phase A", startDate, endDate,
+        RecurringInvoiceItem item1 = new RecurringInvoiceItem(invoice1.getId(), accountId, bundleId, UUID.randomUUID(), "test plan", "test phase A", startDate, endDate,
                 rate1, rate1, Currency.USD);
         recurringInvoiceItemDao.create(item1, context);
 
-        RecurringInvoiceItem item2 = new RecurringInvoiceItem(invoice1.getId(), accountId, UUID.randomUUID(), "test plan", "test phase B", startDate, endDate,
+        RecurringInvoiceItem item2 = new RecurringInvoiceItem(invoice1.getId(), accountId, bundleId, UUID.randomUUID(), "test plan", "test phase B", startDate, endDate,
                 rate2, rate2, Currency.USD);
         recurringInvoiceItemDao.create(item2, context);
->>>>>>> f7bf18e4
 
         BigDecimal balance = invoiceDao.getAccountBalance(accountId);
         assertEquals(balance.compareTo(rate1.add(rate2)), 0);
@@ -401,23 +346,14 @@
         BigDecimal rate1 = new BigDecimal("17.0");
         BigDecimal rate2 = new BigDecimal("42.0");
 
-<<<<<<< HEAD
-        RecurringInvoiceItem item1 = new RecurringInvoiceItem(invoice1.getId(), UUID.randomUUID(), bundleId, "test plan", "test phase A", startDate, endDate,
-                rate1, rate1, Currency.USD, clock.getUTCNow());
-        recurringInvoiceItemDao.create(item1);
-
-        RecurringInvoiceItem item2 = new RecurringInvoiceItem(invoice1.getId(), UUID.randomUUID(), bundleId,"test plan", "test phase B", startDate, endDate,
-                rate2, rate2, Currency.USD, clock.getUTCNow());
-        recurringInvoiceItemDao.create(item2);
-=======
-        RecurringInvoiceItem item1 = new RecurringInvoiceItem(invoice1.getId(), accountId, UUID.randomUUID(), "test plan", "test phase A", startDate, endDate,
+
+        RecurringInvoiceItem item1 = new RecurringInvoiceItem(invoice1.getId(), accountId, bundleId, UUID.randomUUID(), "test plan", "test phase A", startDate, endDate,
                 rate1, rate1, Currency.USD);
         recurringInvoiceItemDao.create(item1, context);
 
-        RecurringInvoiceItem item2 = new RecurringInvoiceItem(invoice1.getId(), accountId, UUID.randomUUID(), "test plan", "test phase B", startDate, endDate,
+        RecurringInvoiceItem item2 = new RecurringInvoiceItem(invoice1.getId(), accountId, bundleId, UUID.randomUUID(), "test plan", "test phase B", startDate, endDate,
                 rate2, rate2, Currency.USD);
         recurringInvoiceItemDao.create(item2, context);
->>>>>>> f7bf18e4
 
         DateTime upToDate;
         Collection<Invoice> invoices;
@@ -439,15 +375,9 @@
 
         BigDecimal rate3 = new BigDecimal("21.0");
 
-<<<<<<< HEAD
-        RecurringInvoiceItem item3 = new RecurringInvoiceItem(invoice2.getId(), UUID.randomUUID(), bundleId,"test plan", "test phase C", startDate2, endDate2,
-                rate3, rate3, Currency.USD, clock.getUTCNow());
-        recurringInvoiceItemDao.create(item3);
-=======
-        RecurringInvoiceItem item3 = new RecurringInvoiceItem(invoice2.getId(), accountId, UUID.randomUUID(), "test plan", "test phase C", startDate2, endDate2,
+        RecurringInvoiceItem item3 = new RecurringInvoiceItem(invoice2.getId(), accountId, bundleId, UUID.randomUUID(), "test plan", "test phase C", startDate2, endDate2,
                 rate3, rate3, Currency.USD);
         recurringInvoiceItemDao.create(item3, context);
->>>>>>> f7bf18e4
 
         upToDate = new DateTime(2011, 1, 1, 0, 0, 0, 0);
         invoices = invoiceDao.getUnpaidInvoicesByAccountId(accountId, upToDate);
