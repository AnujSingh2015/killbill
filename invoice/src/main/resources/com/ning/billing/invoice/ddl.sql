--- conflicted
+++ resolved
@@ -45,11 +45,8 @@
   invoice_date datetime NOT NULL,
   target_date datetime NOT NULL,
   currency char(3) NOT NULL,
-<<<<<<< HEAD
+  migrated bool NOT NULL,
   updated_by varchar(30) NOT NULL,
-=======
-  migrated bool NOT NULL,
->>>>>>> f62ab4e3
   PRIMARY KEY(invoice_number)
 ) ENGINE=innodb;
 CREATE INDEX invoices_invoice_number ON invoices(invoice_number ASC);
