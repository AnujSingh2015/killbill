--- conflicted
+++ resolved
@@ -24,28 +24,16 @@
 import java.util.UUID;
 
 public class FixedPriceInvoiceItem extends InvoiceItemBase {
-<<<<<<< HEAD
-    public FixedPriceInvoiceItem(UUID invoiceId, UUID subscriptionId, UUID bundleId, String planName, String phaseName,
-                                 DateTime startDate, DateTime endDate, BigDecimal amount, Currency currency,
-                                 DateTime createdDate) {
-        super(invoiceId, subscriptionId, bundleId, planName, phaseName, startDate, endDate, amount, currency, createdDate);
+
+    public FixedPriceInvoiceItem(UUID invoiceId, UUID accountId, UUID bundleId, UUID subscriptionId, String planName, String phaseName,
+                                 DateTime startDate, DateTime endDate, BigDecimal amount, Currency currency) {
+        super(invoiceId, accountId, bundleId, subscriptionId, planName, phaseName, startDate, endDate, amount, currency);
     }
 
-    public FixedPriceInvoiceItem(UUID id, UUID invoiceId, UUID subscriptionId, UUID bundleId, String planName, String phaseName,
-                                 DateTime startDate, DateTime endDate, BigDecimal amount, Currency currency,
-                                 DateTime createdDate) {
-        super(id, invoiceId, subscriptionId, bundleId, planName, phaseName, startDate, endDate, amount, currency, createdDate);
-=======
-    public FixedPriceInvoiceItem(UUID invoiceId, UUID accountId, UUID subscriptionId, String planName, String phaseName,
-                                 DateTime startDate, DateTime endDate, BigDecimal amount, Currency currency) {
-        super(invoiceId, accountId, subscriptionId, planName, phaseName, startDate, endDate, amount, currency);
-    }
-
-    public FixedPriceInvoiceItem(UUID id, UUID invoiceId, UUID accountId, UUID subscriptionId, String planName, String phaseName,
+    public FixedPriceInvoiceItem(UUID id, UUID invoiceId, UUID bundleId, UUID accountId, UUID subscriptionId, String planName, String phaseName,
                                  DateTime startDate, DateTime endDate, BigDecimal amount, Currency currency,
                                  String createdBy, DateTime createdDate) {
-        super(id, invoiceId, accountId, subscriptionId, planName, phaseName, startDate, endDate, amount, currency, createdBy, createdDate);
->>>>>>> f7bf18e4
+        super(id, invoiceId, accountId, bundleId, subscriptionId, planName, phaseName, startDate, endDate, amount, currency, createdBy, createdDate);
     }
 
     @Override
