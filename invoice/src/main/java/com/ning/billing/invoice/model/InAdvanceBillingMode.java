--- conflicted
+++ resolved
@@ -116,12 +116,7 @@
             }
 
             // Make sure to align the end date with the BCD
-<<<<<<< HEAD
             final LocalDate servicePeriodEndDate =  billingIntervalDetail.getFutureBillingDateFor(i + 1);
-=======
-            final LocalDate servicePeriodEndDate = firstBillingCycleDate.plusMonths((i + 1) * numberOfMonthsPerBillingPeriod);
-
->>>>>>> 7dfeb3d4
             results.add(new RecurringInvoiceItemData(servicePeriodStartDate, servicePeriodEndDate, BigDecimal.ONE));
         }
 
