--- conflicted
+++ resolved
@@ -176,14 +176,8 @@
         invoiceCreationNotification = new DefaultInvoiceCreationEvent(invoice.getId(), account.getId(),
                                                                       INVOICE_AMOUNT, ACCOUNT_CURRENCY, null, 1L, 1L);
 
-<<<<<<< HEAD
-
-        paymentInfoNotification = new DefaultPaymentInfoEvent(UUID.randomUUID(), account.getId(), invoice.getId(), null, INVOICE_AMOUNT, -1,
-                                                              PaymentStatus.UNKNOWN, null, null, null, clock.getUTCNow(), 1L, 1L);
-=======
         paymentInfoNotification = new DefaultPaymentInfoEvent(account.getId(), invoice.getId(), null, INVOICE_AMOUNT, -1,
                                                               PaymentStatus.UNKNOWN, null, clock.getUTCNow(), 1L, 1L);
->>>>>>> f287377a
     }
 
     @Test(groups = "slow")
