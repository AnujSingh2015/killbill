<?xml version="1.0" encoding="UTF-8"?>
<!--
  ~ Copyright 2010-2013 Ning, Inc.
  ~
  ~ Ning licenses this file to you under the Apache License, version 2.0
  ~ (the "License"); you may not use this file except in compliance with the
  ~ License.  You may obtain a copy of the License at:
  ~
  ~    http://www.apache.org/licenses/LICENSE-2.0
  ~
  ~ Unless required by applicable law or agreed to in writing, software
  ~ distributed under the License is distributed on an "AS IS" BASIS, WITHOUT
  ~ WARRANTIES OR CONDITIONS OF ANY KIND, either express or implied.  See the
  ~ License for the specific language governing permissions and limitations
  ~ under the License.
  -->

<project xmlns="http://maven.apache.org/POM/4.0.0" xmlns:xsi="http://www.w3.org/2001/XMLSchema-instance" xsi:schemaLocation="http://maven.apache.org/POM/4.0.0 http://maven.apache.org/xsd/maven-4.0.0.xsd">
    <modelVersion>4.0.0</modelVersion>
    <parent>
        <groupId>com.ning.billing</groupId>
        <artifactId>killbill</artifactId>
        <version>0.1.54-SNAPSHOT</version>
        <relativePath>../pom.xml</relativePath>
    </parent>
    <artifactId>killbill-osgi-bundles</artifactId>
    <name>Killbill billing platform: OSGI bundles</name>
    <packaging>pom</packaging>
    <modules>
        <module>hello</module>
        <module>jruby</module>
        <module>meter</module>
<<<<<<< HEAD
        <module>test</module>
=======
        <module>webconsolebranding</module>
        <module>defaultbundles</module>
>>>>>>> a995f69e
    </modules>
</project><|MERGE_RESOLUTION|>--- conflicted
+++ resolved
@@ -30,11 +30,8 @@
         <module>hello</module>
         <module>jruby</module>
         <module>meter</module>
-<<<<<<< HEAD
         <module>test</module>
-=======
         <module>webconsolebranding</module>
         <module>defaultbundles</module>
->>>>>>> a995f69e
     </modules>
 </project>