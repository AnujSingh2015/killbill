<?xml version="1.0" encoding="UTF-8"?>
<!--
  ~ Copyright 2010-2013 Ning, Inc.
  ~
  ~ Ning licenses this file to you under the Apache License, version 2.0
  ~ (the "License"); you may not use this file except in compliance with the
  ~ License.  You may obtain a copy of the License at:
  ~
  ~    http://www.apache.org/licenses/LICENSE-2.0
  ~
  ~ Unless required by applicable law or agreed to in writing, software
  ~ distributed under the License is distributed on an "AS IS" BASIS, WITHOUT
  ~ WARRANTIES OR CONDITIONS OF ANY KIND, either express or implied.  See the
  ~ License for the specific language governing permissions and limitations
  ~ under the License.
  -->
<project xmlns="http://maven.apache.org/POM/4.0.0" xmlns:xsi="http://www.w3.org/2001/XMLSchema-instance" xsi:schemaLocation="http://maven.apache.org/POM/4.0.0 http://maven.apache.org/xsd/maven-4.0.0.xsd">
    <modelVersion>4.0.0</modelVersion>
    <parent>
        <artifactId>killbill-osgi-lib-bundles</artifactId>
        <groupId>org.kill-bill.billing</groupId>
        <version>0.11.2-SNAPSHOT</version>
        <relativePath>../pom.xml</relativePath>
    </parent>
    <artifactId>killbill-osgi-bundles-lib-killbill</artifactId>
    <packaging>jar</packaging>
    <name>Killbill billing platform: OSGI Killbill Library</name>
    <dependencies>
        <dependency>
            <groupId>com.google.code.findbugs</groupId>
            <artifactId>jsr305</artifactId>
            <scope>compile</scope>
        </dependency>
        <dependency>
            <groupId>javax.servlet</groupId>
            <artifactId>javax.servlet-api</artifactId>
            <scope>provided</scope>
        </dependency>
        <dependency>
            <groupId>org.kill-bill.billing</groupId>
            <artifactId>killbill-api</artifactId>
            <scope>provided</scope>
        </dependency>
        <dependency>
            <groupId>org.kill-bill.billing</groupId>
            <artifactId>killbill-util</artifactId>
            <scope>provided</scope>
        </dependency>
        <dependency>
            <groupId>org.kill-bill.billing.plugin</groupId>
            <artifactId>killbill-plugin-api-notification</artifactId>
            <scope>provided</scope>
        </dependency>
        <dependency>
            <groupId>org.mockito</groupId>
            <artifactId>mockito-all</artifactId>
            <scope>test</scope>
        </dependency>
        <dependency>
            <!-- In compile scope for org.osgi.util.tracker.ServiceTracker -->
            <groupId>org.osgi</groupId>
            <artifactId>org.osgi.compendium</artifactId>
        </dependency>
        <dependency>
            <groupId>org.osgi</groupId>
            <artifactId>org.osgi.core</artifactId>
<<<<<<< HEAD
        </dependency>
        <dependency>
            <groupId>org.skife.config</groupId>
            <artifactId>config-magic</artifactId>
            <scope>provided</scope>
=======
            <scope>compile</scope>
>>>>>>> e39b771c
        </dependency>
        <dependency>
            <groupId>org.slf4j</groupId>
            <artifactId>osgi-over-slf4j</artifactId>
        </dependency>
        <dependency>
            <groupId>org.testng</groupId>
            <artifactId>testng</artifactId>
            <scope>test</scope>
        </dependency>
    </dependencies>
</project><|MERGE_RESOLUTION|>--- conflicted
+++ resolved
@@ -60,19 +60,16 @@
             <!-- In compile scope for org.osgi.util.tracker.ServiceTracker -->
             <groupId>org.osgi</groupId>
             <artifactId>org.osgi.compendium</artifactId>
+            <scope>compile</scope>
         </dependency>
         <dependency>
             <groupId>org.osgi</groupId>
             <artifactId>org.osgi.core</artifactId>
-<<<<<<< HEAD
         </dependency>
         <dependency>
             <groupId>org.skife.config</groupId>
             <artifactId>config-magic</artifactId>
             <scope>provided</scope>
-=======
-            <scope>compile</scope>
->>>>>>> e39b771c
         </dependency>
         <dependency>
             <groupId>org.slf4j</groupId>
