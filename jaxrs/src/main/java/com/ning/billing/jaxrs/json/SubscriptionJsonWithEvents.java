--- conflicted
+++ resolved
@@ -32,11 +32,7 @@
 import com.ning.billing.util.clock.DefaultClock;
 
 public class SubscriptionJsonWithEvents extends SubscriptionJsonSimple {
-<<<<<<< HEAD
-    
-=======
-    @JsonView(BundleTimelineViews.ReadTimeline.class)
->>>>>>> dc1337c3
+
     private final List<SubscriptionReadEventJson> events;
 
     private final List<SubscriptionDeletedEventJson> deletedEvents;
@@ -44,11 +40,7 @@
     private final List<SubscriptionNewEventJson> newEvents;
 
     public static class SubscriptionReadEventJson extends SubscriptionBaseEventJson {
-<<<<<<< HEAD
-
-=======
-        @JsonView(BundleTimelineViews.Timeline.class)
->>>>>>> dc1337c3
+
         private final String eventId;
 
         private final DateTime effectiveDate;
@@ -61,13 +53,13 @@
 
         @JsonCreator
         public SubscriptionReadEventJson(@JsonProperty("eventId") final String eventId,
-                                         @JsonProperty("billingPeriod") final String billingPeriod,
-                                         @JsonProperty("requestedDt") final DateTime requestedDate,
-                                         @JsonProperty("effectiveDt") final DateTime effectiveDate,
-                                         @JsonProperty("product") final String product,
-                                         @JsonProperty("priceList") final String priceList,
-                                         @JsonProperty("eventType") final String eventType,
-                                         @JsonProperty("phase") final String phase) {
+                @JsonProperty("billingPeriod") final String billingPeriod,
+                @JsonProperty("requestedDt") final DateTime requestedDate,
+                @JsonProperty("effectiveDt") final DateTime effectiveDate,
+                @JsonProperty("product") final String product,
+                @JsonProperty("priceList") final String priceList,
+                @JsonProperty("eventType") final String eventType,
+                @JsonProperty("phase") final String phase) {
             super(billingPeriod, requestedDate, product, priceList, eventType, phase);
             this.eventId = eventId;
             this.effectiveDate = effectiveDate;
@@ -84,14 +76,14 @@
         @Override
         public String toString() {
             return "SubscriptionReadEventJson [eventId=" + eventId
-                    + ", effectiveDate=" + effectiveDate
-                    + ", getBillingPeriod()=" + getBillingPeriod()
-                    + ", getRequestedDate()=" + getRequestedDate()
-                    + ", getProduct()=" + getProduct() + ", getPriceList()="
-                    + getPriceList() + ", getEventType()=" + getEventType()
-                    + ", getPhase()=" + getPhase() + ", getClass()="
-                    + getClass() + ", hashCode()=" + hashCode()
-                    + ", toString()=" + super.toString() + "]";
+            + ", effectiveDate=" + effectiveDate
+            + ", getBillingPeriod()=" + getBillingPeriod()
+            + ", getRequestedDate()=" + getRequestedDate()
+            + ", getProduct()=" + getProduct() + ", getPriceList()="
+            + getPriceList() + ", getEventType()=" + getEventType()
+            + ", getPhase()=" + getPhase() + ", getClass()="
+            + getClass() + ", hashCode()=" + hashCode()
+            + ", toString()=" + super.toString() + "]";
         }
 
         @Override
@@ -126,13 +118,13 @@
     public static class SubscriptionDeletedEventJson extends SubscriptionReadEventJson {
         @JsonCreator
         public SubscriptionDeletedEventJson(@JsonProperty("event_id") final String eventId,
-                                            @JsonProperty("billing_period") final String billingPeriod,
-                                            @JsonProperty("requested_date") final DateTime requestedDate,
-                                            @JsonProperty("effective_date") final DateTime effectiveDate,
-                                            @JsonProperty("product") final String product,
-                                            @JsonProperty("price_list") final String priceList,
-                                            @JsonProperty("event_type") final String eventType,
-                                            @JsonProperty("phase") final String phase) {
+                @JsonProperty("billing_period") final String billingPeriod,
+                @JsonProperty("requested_date") final DateTime requestedDate,
+                @JsonProperty("effective_date") final DateTime effectiveDate,
+                @JsonProperty("product") final String product,
+                @JsonProperty("price_list") final String priceList,
+                @JsonProperty("event_type") final String eventType,
+                @JsonProperty("phase") final String phase) {
             super(eventId, billingPeriod, requestedDate, effectiveDate, product, priceList, eventType, phase);
         }
     }
@@ -140,33 +132,29 @@
     public static class SubscriptionNewEventJson extends SubscriptionBaseEventJson {
         @JsonCreator
         public SubscriptionNewEventJson(@JsonProperty("billing_period") final String billingPeriod,
-                                        @JsonProperty("requested_date") final DateTime requestedDate,
-                                        @JsonProperty("product") final String product,
-                                        @JsonProperty("price_list") final String priceList,
-                                        @JsonProperty("event_type") final String eventType,
-                                        @JsonProperty("phase") final String phase) {
+                @JsonProperty("requested_date") final DateTime requestedDate,
+                @JsonProperty("product") final String product,
+                @JsonProperty("price_list") final String priceList,
+                @JsonProperty("event_type") final String eventType,
+                @JsonProperty("phase") final String phase) {
             super(billingPeriod, requestedDate, product, priceList, eventType, phase);
         }
 
         @Override
         public String toString() {
             return "SubscriptionNewEventJson [getBillingPeriod()="
-                    + getBillingPeriod() + ", getRequestedDate()="
-                    + getRequestedDate() + ", getProduct()=" + getProduct()
-                    + ", getPriceList()=" + getPriceList()
-                    + ", getEventType()=" + getEventType() + ", getPhase()="
-                    + getPhase() + ", getClass()=" + getClass()
-                    + ", hashCode()=" + hashCode() + ", toString()="
-                    + super.toString() + "]";
+            + getBillingPeriod() + ", getRequestedDate()="
+            + getRequestedDate() + ", getProduct()=" + getProduct()
+            + ", getPriceList()=" + getPriceList()
+            + ", getEventType()=" + getEventType() + ", getPhase()="
+            + getPhase() + ", getClass()=" + getClass()
+            + ", hashCode()=" + hashCode() + ", toString()="
+            + super.toString() + "]";
         }
     }
 
     public static class SubscriptionBaseEventJson {
-<<<<<<< HEAD
-
-=======
-        @JsonView(BundleTimelineViews.Timeline.class)
->>>>>>> dc1337c3
+
         private final String billingPeriod;
 
         private final DateTime requestedDate;
@@ -190,11 +178,11 @@
 
         @JsonCreator
         public SubscriptionBaseEventJson(@JsonProperty("billing_period") final String billingPeriod,
-                                         @JsonProperty("requested_date") final DateTime requestedDate,
-                                         @JsonProperty("product") final String product,
-                                         @JsonProperty("price_list") final String priceList,
-                                         @JsonProperty("event_type") final String eventType,
-                                         @JsonProperty("phase") final String phase) {
+                @JsonProperty("requested_date") final DateTime requestedDate,
+                @JsonProperty("product") final String product,
+                @JsonProperty("price_list") final String priceList,
+                @JsonProperty("event_type") final String eventType,
+                @JsonProperty("phase") final String phase) {
             super();
             this.billingPeriod = billingPeriod;
             this.requestedDate = DefaultClock.toUTCDateTime(requestedDate);
@@ -275,9 +263,9 @@
 
     @JsonCreator
     public SubscriptionJsonWithEvents(@JsonProperty("subscription_id") @Nullable final String subscriptionId,
-                                      @JsonProperty("events") @Nullable final List<SubscriptionReadEventJson> events,
-                                      @JsonProperty("new_events") @Nullable final List<SubscriptionNewEventJson> newEvents,
-                                      @JsonProperty("deleted_events") @Nullable final List<SubscriptionDeletedEventJson> deletedEvents) {
+            @JsonProperty("events") @Nullable final List<SubscriptionReadEventJson> events,
+            @JsonProperty("new_events") @Nullable final List<SubscriptionNewEventJson> newEvents,
+            @JsonProperty("deleted_events") @Nullable final List<SubscriptionDeletedEventJson> deletedEvents) {
         super(subscriptionId);
         this.events = events;
         this.deletedEvents = deletedEvents;
@@ -289,9 +277,9 @@
     }
 
     public SubscriptionJsonWithEvents(final Subscription data,
-                                      @Nullable final List<SubscriptionReadEventJson> events,
-                                      @Nullable final List<SubscriptionNewEventJson> newEvents,
-                                      @Nullable final List<SubscriptionDeletedEventJson> deletedEvents) {
+            @Nullable final List<SubscriptionReadEventJson> events,
+            @Nullable final List<SubscriptionNewEventJson> newEvents,
+            @Nullable final List<SubscriptionDeletedEventJson> deletedEvents) {
         this(data.getId().toString(), events, newEvents, deletedEvents);
     }
 
@@ -301,7 +289,7 @@
         for (final ExistingEvent cur : input.getExistingEvents()) {
             final PlanPhaseSpecifier spec = cur.getPlanPhaseSpecifier();
             this.events.add(new SubscriptionReadEventJson(cur.getEventId().toString(), spec.getBillingPeriod().toString(), cur.getRequestedDate(), cur.getEffectiveDate(),
-                                                          spec.getProductName(), spec.getPriceListName(), cur.getSubscriptionTransitionType().toString(), spec.getPhaseType().toString()));
+                    spec.getProductName(), spec.getPriceListName(), cur.getSubscriptionTransitionType().toString(), spec.getPhaseType().toString()));
         }
         this.newEvents = null;
         this.deletedEvents = null;
