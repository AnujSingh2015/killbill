/*
 * Copyright 2010-2011 Ning, Inc.
 *
 * Ning licenses this file to you under the Apache License, version 2.0
 * (the "License"); you may not use this file except in compliance with the
 * License.  You may obtain a copy of the License at:
 *
 *    http://www.apache.org/licenses/LICENSE-2.0
 *
 * Unless required by applicable law or agreed to in writing, software
 * distributed under the License is distributed on an "AS IS" BASIS, WITHOUT
 * WARRANTIES OR CONDITIONS OF ANY KIND, either express or implied.  See the
 * License for the specific language governing permissions and limitations
 * under the License.
 */

package com.ning.billing.jaxrs.resources;

import javax.ws.rs.Consumes;
import javax.ws.rs.GET;
import javax.ws.rs.HeaderParam;
import javax.ws.rs.POST;
import javax.ws.rs.Path;
import javax.ws.rs.PathParam;
import javax.ws.rs.Produces;
import javax.ws.rs.core.Response;
import java.util.UUID;

import org.slf4j.Logger;
import org.slf4j.LoggerFactory;

import com.google.inject.Inject;
import com.google.inject.Singleton;
import com.ning.billing.account.api.Account;
import com.ning.billing.account.api.AccountApiException;
import com.ning.billing.account.api.AccountUserApi;
import com.ning.billing.invoice.api.InvoiceApiException;
import com.ning.billing.invoice.api.InvoiceItem;
import com.ning.billing.invoice.api.InvoiceUserApi;
import com.ning.billing.jaxrs.json.CreditJson;
import com.ning.billing.jaxrs.util.Context;
import com.ning.billing.jaxrs.util.JaxrsUriBuilder;

import static javax.ws.rs.core.MediaType.APPLICATION_JSON;

@Singleton
@Path(JaxrsResource.CREDITS_PATH)
public class CreditResource implements JaxrsResource {
    private static final Logger log = LoggerFactory.getLogger(CreditResource.class);

    private final JaxrsUriBuilder uriBuilder;
    private final InvoiceUserApi invoiceUserApi;
    private final AccountUserApi accountUserApi;
    private final Context context;

    @Inject
    public CreditResource(final JaxrsUriBuilder uriBuilder, final InvoiceUserApi invoiceUserApi, final AccountUserApi accountUserApi, final Context context) {
        this.uriBuilder = uriBuilder;
        this.invoiceUserApi = invoiceUserApi;
        this.accountUserApi = accountUserApi;
        this.context = context;
    }

    @GET
    @Path("/{creditId:" + UUID_PATTERN + "}")
    @Produces(APPLICATION_JSON)
    public Response getCredit(@PathParam("creditId") final String creditId) {
        try {
            final InvoiceItem credit = invoiceUserApi.getCreditById(UUID.fromString(creditId));
            final CreditJson creditJson = new CreditJson(credit);

            return Response.status(Response.Status.OK).entity(creditJson).build();
        } catch (InvoiceApiException e) {
            final String error = String.format("Failed to locate credit for id %s", creditId);
            log.info(error, e);
            return Response.status(Response.Status.NO_CONTENT).build();
        }
    }

    @POST
    @Consumes(APPLICATION_JSON)
    @Produces(APPLICATION_JSON)
    public Response createCredit(final CreditJson json,
                                 @PathParam("accountId") final String accountId,
                                 @HeaderParam(HDR_CREATED_BY) final String createdBy,
                                 @HeaderParam(HDR_REASON) final String reason,
                                 @HeaderParam(HDR_COMMENT) final String comment) {
        try {
            final Account account = accountUserApi.getAccountById(UUID.fromString(accountId));

            final InvoiceItem credit = invoiceUserApi.insertCredit(account.getId(), json.getCreditAmount(), json.getEffectiveDate(),
                                                                   account.getCurrency(), context.createContext(createdBy, reason, comment));

            return uriBuilder.buildResponse(CreditResource.class, "getCredit", credit.getId());
        } catch (InvoiceApiException e) {
            final String error = String.format("Failed to create credit %s", json);
            log.info(error, e);
            return Response.status(Response.Status.BAD_REQUEST).entity(error).build();
        } catch (IllegalArgumentException e) {
            return Response.status(Response.Status.BAD_REQUEST).entity(e.getMessage()).build();
        } catch (AccountApiException e) {
            final String error = String.format("Failed to create credit %s", json);
            log.info(error, e);
            return Response.status(Response.Status.BAD_REQUEST).entity(error).build();
        }
    }
<<<<<<< HEAD
}


//POST /1.0/accounts/<account_id>/credits	 	 Creates a credit for that account	 201 (CREATED), 400 (BAD_REQUEST), 404 (NOT_FOUND)
//Semantics:
//
//All operations are synchronous
//JSON Credit GET:
// {
//   "accountId" : "theAccountId",
//   "credits" : [{
//      "requestedDate" : "2012-05-12T15:34:22.000Z",
//      "effectiveDate" : "2012-05-12T15:34:22.000Z",
//      "creditAmount" : 54.32,
//      "invoiceId" : "theInvoiceId",
//      "invoiceNumber" : "TheInvoiceNumber",
//      "reason" : "whatever"
//   }]
// }
//
//JSON Credit POST:
// {
//   "creditAmount" : 54.32,
//   "reason" : "whatever",
//   "requestedDate" : "2012-05-12T15:34:22.000Z",
//   "invoiceId" : "theInvoiceId",
//   "invoiceNumber" : "TheInvoiceNumber"
// }
=======
}
>>>>>>> cc216a72
<|MERGE_RESOLUTION|>--- conflicted
+++ resolved
@@ -104,35 +104,4 @@
             return Response.status(Response.Status.BAD_REQUEST).entity(error).build();
         }
     }
-<<<<<<< HEAD
-}
-
-
-//POST /1.0/accounts/<account_id>/credits	 	 Creates a credit for that account	 201 (CREATED), 400 (BAD_REQUEST), 404 (NOT_FOUND)
-//Semantics:
-//
-//All operations are synchronous
-//JSON Credit GET:
-// {
-//   "accountId" : "theAccountId",
-//   "credits" : [{
-//      "requestedDate" : "2012-05-12T15:34:22.000Z",
-//      "effectiveDate" : "2012-05-12T15:34:22.000Z",
-//      "creditAmount" : 54.32,
-//      "invoiceId" : "theInvoiceId",
-//      "invoiceNumber" : "TheInvoiceNumber",
-//      "reason" : "whatever"
-//   }]
-// }
-//
-//JSON Credit POST:
-// {
-//   "creditAmount" : 54.32,
-//   "reason" : "whatever",
-//   "requestedDate" : "2012-05-12T15:34:22.000Z",
-//   "invoiceId" : "theInvoiceId",
-//   "invoiceNumber" : "TheInvoiceNumber"
-// }
-=======
-}
->>>>>>> cc216a72
+}