/*
 * Copyright 2010-2011 Ning, Inc.
 *
 * Ning licenses this file to you under the Apache License, version 2.0
 * (the "License"); you may not use this file except in compliance with the
 * License.  You may obtain a copy of the License at:
 *
 *    http://www.apache.org/licenses/LICENSE-2.0
 *
 * Unless required by applicable law or agreed to in writing, software
 * distributed under the License is distributed on an "AS IS" BASIS, WITHOUT
 * WARRANTIES OR CONDITIONS OF ANY KIND, either express or implied.  See the
 * License for the specific language governing permissions and limitations
 * under the License.
 */

package com.ning.billing.jaxrs.resources;

<<<<<<< HEAD
import static javax.ws.rs.core.MediaType.APPLICATION_JSON;

import java.util.ArrayList;
import java.util.Collection;
import java.util.List;
import java.util.UUID;

=======
>>>>>>> dc1337c3
import javax.ws.rs.Consumes;
import javax.ws.rs.GET;
import javax.ws.rs.HeaderParam;
import javax.ws.rs.POST;
import javax.ws.rs.Path;
import javax.ws.rs.PathParam;
import javax.ws.rs.Produces;
import javax.ws.rs.core.Response;
import java.util.ArrayList;
import java.util.List;
import java.util.UUID;

import org.slf4j.Logger;
import org.slf4j.LoggerFactory;

import com.google.common.base.Predicate;
import com.google.common.collect.Collections2;
import com.google.inject.Inject;
import com.google.inject.Singleton;
import com.ning.billing.invoice.api.InvoiceApiException;
import com.ning.billing.invoice.api.InvoicePayment;
import com.ning.billing.invoice.api.InvoicePaymentApi;
import com.ning.billing.jaxrs.json.ChargebackCollectionJson;
import com.ning.billing.jaxrs.json.ChargebackJson;
import com.ning.billing.jaxrs.util.Context;
import com.ning.billing.jaxrs.util.JaxrsUriBuilder;
import com.ning.billing.payment.api.Payment;
import com.ning.billing.payment.api.Payment.PaymentAttempt;
import com.ning.billing.payment.api.PaymentApi;
import com.ning.billing.payment.api.PaymentApiException;
import com.ning.billing.payment.api.PaymentStatus;

import static javax.ws.rs.core.MediaType.APPLICATION_JSON;

@Singleton
@Path(JaxrsResource.CHARGEBACKS_PATH)
public class ChargebackResource implements JaxrsResource {
    private static final Logger log = LoggerFactory.getLogger(ChargebackResource.class);

    private final JaxrsUriBuilder uriBuilder;
    private final InvoicePaymentApi invoicePaymentApi;
    private final PaymentApi paymentApi;
    private final Context context;

    @Inject
    public ChargebackResource(final JaxrsUriBuilder uriBuilder,
                              final InvoicePaymentApi invoicePaymentApi,
                              final PaymentApi paymentApi,
                              final Context context) {
        this.uriBuilder = uriBuilder;
        this.invoicePaymentApi = invoicePaymentApi;
        this.paymentApi = paymentApi;
        this.context = context;
    }

    @GET
    @Path("/{chargebackId:" + UUID_PATTERN + "}")
    @Produces(APPLICATION_JSON)
    public Response getChargeback(@PathParam("chargebackId") final String chargebackId) {
        try {
            final InvoicePayment chargeback = invoicePaymentApi.getChargebackById(UUID.fromString(chargebackId));
            final ChargebackJson chargebackJson = new ChargebackJson(chargeback);

            return Response.status(Response.Status.OK).entity(chargebackJson).build();
        } catch (InvoiceApiException e) {
            final String error = String.format("Failed to locate chargeback for id %s", chargebackId);
            log.info(error, e);
            return Response.status(Response.Status.NO_CONTENT).build();
        }
    }

    @GET
    @Path("/accounts/{accountId:" + UUID_PATTERN + "}")
    @Produces(APPLICATION_JSON)
    public Response getForAccount(@PathParam("accountId") final String accountId) {
        final List<InvoicePayment> chargebacks = invoicePaymentApi.getChargebacksByAccountId(UUID.fromString(accountId));
        final List<ChargebackJson> chargebacksJson = convertToJson(chargebacks);

        final ChargebackCollectionJson json = new ChargebackCollectionJson(accountId, chargebacksJson);
        return Response.status(Response.Status.OK).entity(json).build();
    }

    @GET
    @Path("/payments/{paymentId:" + UUID_PATTERN + "}")
    @Produces(APPLICATION_JSON)
<<<<<<< HEAD
    public Response getForPayment(@PathParam("paymentId") String paymentId) {
        
        try {
            Payment payment = paymentApi.getPayment(UUID.fromString(paymentId));
            Collection<PaymentAttempt> attempts = Collections2.filter(payment.getAttempts(), new Predicate<PaymentAttempt>() {
                @Override
                public boolean apply(PaymentAttempt input) {
                    return input.getPaymentStatus() == PaymentStatus.SUCCESS;
                }
            });
            if (attempts.size() == 0) {
                final String error = String.format("Failed to locate succesful payment attempts for paymentId %s", paymentId);
                return Response.status(Response.Status.NO_CONTENT).entity(error).build();
            }
            UUID paymentAttemptId = attempts.iterator().next().getId();
            
            List<InvoicePayment> chargebacks = invoicePaymentApi.getChargebacksByPaymentAttemptId(paymentAttemptId);
            List<ChargebackJson> chargebacksJson = convertToJson(chargebacks);

            String accountId = invoicePaymentApi.getAccountIdFromInvoicePaymentId(UUID.fromString(paymentId)).toString();
=======
    public Response getForPayment(@PathParam("paymentId") final String paymentId) {
        final UUID paymentAttemptId;
        try {
            paymentAttemptId = paymentApi.getPaymentAttemptIdFromPaymentId(UUID.fromString(paymentId));
        } catch (PaymentApiException e) {
            final String error = String.format("Failed to locate payment attempt for payment id %s", paymentId);
            log.info(error, e);
            return Response.status(Response.Status.NO_CONTENT).build();
        }

        final List<InvoicePayment> chargebacks = invoicePaymentApi.getChargebacksByPaymentAttemptId(paymentAttemptId);
        final List<ChargebackJson> chargebacksJson = convertToJson(chargebacks);

        try {
            final String accountId = invoicePaymentApi.getAccountIdFromInvoicePaymentId(UUID.fromString(paymentId)).toString();
>>>>>>> dc1337c3

            final ChargebackCollectionJson json = new ChargebackCollectionJson(accountId, chargebacksJson);
            return Response.status(Response.Status.OK).entity(json).build();
        
        } catch (PaymentApiException e) {
            final String error = String.format("Failed to locate payment attempt for payment id %s", paymentId);
            return Response.status(Response.Status.NO_CONTENT).entity(error).build();
        } catch (InvoiceApiException e) {
            final String error = String.format("Failed to locate account for payment id %s", paymentId);
            return Response.status(Response.Status.NO_CONTENT).entity(error).build();
        }
    }

    @POST
    @Consumes(APPLICATION_JSON)
    @Produces(APPLICATION_JSON)
    public Response createChargeback(final ChargebackJson json,
                                     @HeaderParam(HDR_CREATED_BY) final String createdBy,
                                     @HeaderParam(HDR_REASON) final String reason,
                                     @HeaderParam(HDR_COMMENT) final String comment) {
        try {
            invoicePaymentApi.processChargeback(UUID.fromString(json.getPaymentId()), json.getChargebackAmount(),
                                                context.createContext(createdBy, reason, comment));
            return uriBuilder.buildResponse(ChargebackResource.class, "getChargeback", json.getPaymentId());
        } catch (InvoiceApiException e) {
            final String error = String.format("Failed to create chargeback %s", json);
            log.info(error, e);
            return Response.status(Response.Status.BAD_REQUEST).entity(error).build();
        } catch (IllegalArgumentException e) {
            return Response.status(Response.Status.BAD_REQUEST).entity(e.getMessage()).build();
        }
    }

    private List<ChargebackJson> convertToJson(final List<InvoicePayment> chargebacks) {
        final List<ChargebackJson> result = new ArrayList<ChargebackJson>();
        for (final InvoicePayment chargeback : chargebacks) {
            result.add(new ChargebackJson(chargeback));
        }

        return result;
    }
}<|MERGE_RESOLUTION|>--- conflicted
+++ resolved
@@ -16,16 +16,7 @@
 
 package com.ning.billing.jaxrs.resources;
 
-<<<<<<< HEAD
-import static javax.ws.rs.core.MediaType.APPLICATION_JSON;
 
-import java.util.ArrayList;
-import java.util.Collection;
-import java.util.List;
-import java.util.UUID;
-
-=======
->>>>>>> dc1337c3
 import javax.ws.rs.Consumes;
 import javax.ws.rs.GET;
 import javax.ws.rs.HeaderParam;
@@ -35,6 +26,7 @@
 import javax.ws.rs.Produces;
 import javax.ws.rs.core.Response;
 import java.util.ArrayList;
+import java.util.Collection;
 import java.util.List;
 import java.util.UUID;
 
@@ -111,7 +103,6 @@
     @GET
     @Path("/payments/{paymentId:" + UUID_PATTERN + "}")
     @Produces(APPLICATION_JSON)
-<<<<<<< HEAD
     public Response getForPayment(@PathParam("paymentId") String paymentId) {
         
         try {
@@ -132,23 +123,7 @@
             List<ChargebackJson> chargebacksJson = convertToJson(chargebacks);
 
             String accountId = invoicePaymentApi.getAccountIdFromInvoicePaymentId(UUID.fromString(paymentId)).toString();
-=======
-    public Response getForPayment(@PathParam("paymentId") final String paymentId) {
-        final UUID paymentAttemptId;
-        try {
-            paymentAttemptId = paymentApi.getPaymentAttemptIdFromPaymentId(UUID.fromString(paymentId));
-        } catch (PaymentApiException e) {
-            final String error = String.format("Failed to locate payment attempt for payment id %s", paymentId);
-            log.info(error, e);
-            return Response.status(Response.Status.NO_CONTENT).build();
-        }
 
-        final List<InvoicePayment> chargebacks = invoicePaymentApi.getChargebacksByPaymentAttemptId(paymentAttemptId);
-        final List<ChargebackJson> chargebacksJson = convertToJson(chargebacks);
-
-        try {
-            final String accountId = invoicePaymentApi.getAccountIdFromInvoicePaymentId(UUID.fromString(paymentId)).toString();
->>>>>>> dc1337c3
 
             final ChargebackCollectionJson json = new ChargebackCollectionJson(accountId, chargebacksJson);
             return Response.status(Response.Status.OK).entity(json).build();
