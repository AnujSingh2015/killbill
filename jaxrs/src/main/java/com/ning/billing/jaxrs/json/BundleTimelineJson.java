--- conflicted
+++ resolved
@@ -23,11 +23,7 @@
 import com.fasterxml.jackson.annotation.JsonView;
 
 public class BundleTimelineJson {
-<<<<<<< HEAD
 
-=======
-    @JsonView(BundleTimelineViews.Timeline.class)
->>>>>>> dc1337c3
     private final String viewId;
 
     private final BundleJsonWithSubscriptions bundle;
@@ -36,12 +32,8 @@
 
     private final List<InvoiceJsonSimple> invoices;
 
-<<<<<<< HEAD
-    private final String resonForChange;
-=======
-    @JsonView(BundleTimelineViews.WriteTimeline.class)
+
     private final String reasonForChange;
->>>>>>> dc1337c3
 
     @JsonCreator
     public BundleTimelineJson(@JsonProperty("viewId") final String viewId,
