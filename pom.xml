--- conflicted
+++ resolved
@@ -19,11 +19,7 @@
     <parent>
         <artifactId>killbill-oss-parent</artifactId>
         <groupId>com.ning.billing</groupId>
-<<<<<<< HEAD
-        <version>0.3.5-SNAPSHOT</version>
-=======
-        <version>0.3.11</version>
->>>>>>> 7b49a6f3
+        <version>0.4.0-SNAPSHOT</version>
     </parent>
     <artifactId>killbill</artifactId>
     <version>0.5.1-SNAPSHOT</version>
