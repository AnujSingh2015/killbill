<?xml version="1.0" encoding="UTF-8"?>
<!--
  ~ Copyright 2010-2013 Ning, Inc.
  ~
  ~ Ning licenses this file to you under the Apache License, version 2.0
  ~ (the "License"); you may not use this file except in compliance with the
  ~ License.  You may obtain a copy of the License at:
  ~
  ~    http://www.apache.org/licenses/LICENSE-2.0
  ~
  ~ Unless required by applicable law or agreed to in writing, software
  ~ distributed under the License is distributed on an "AS IS" BASIS, WITHOUT
  ~ WARRANTIES OR CONDITIONS OF ANY KIND, either express or implied.  See the
  ~ License for the specific language governing permissions and limitations
  ~ under the License.
  -->
<project xmlns="http://maven.apache.org/POM/4.0.0" xmlns:xsi="http://www.w3.org/2001/XMLSchema-instance" xsi:schemaLocation="http://maven.apache.org/POM/4.0.0 http://maven.apache.org/xsd/maven-4.0.0.xsd">
    <modelVersion>4.0.0</modelVersion>
    <parent>
        <artifactId>killbill-oss-parent</artifactId>
        <groupId>com.ning.billing</groupId>
<<<<<<< HEAD
        <version>0.4.3</version>
=======
        <version>0.4.4</version>
>>>>>>> c51c50c4
    </parent>
    <artifactId>killbill</artifactId>
    <version>0.6.3-SNAPSHOT</version>
    <packaging>pom</packaging>
    <name>killbill</name>
    <description>Library for managing recurring subscriptions and the associated billing</description>
    <url>http://github.com/killbill/killbill</url>
    <modules>
        <module>account</module>
        <module>api</module>
        <module>beatrix</module>
        <module>catalog</module>
        <module>subscription</module>
        <module>entitlement</module>
        <module>invoice</module>
        <module>junction</module>
        <module>overdue</module>
        <module>payment</module>
        <module>usage</module>
        <module>util</module>
        <module>jaxrs</module>
        <module>server</module>
        <module>tenant</module>
        <module>osgi</module>
        <module>osgi-bundles</module>
    </modules>
    <scm>
        <connection>scm:git:git://github.com/killbill/killbill.git</connection>
        <developerConnection>scm:git:git@github.com:killbill/killbill.git</developerConnection>
        <url>http://github.com/killbill/killbill/tree/master</url>
    </scm>
    <issueManagement>
        <system>Github</system>
        <url>http://github.com/killbill/killbill</url>
    </issueManagement>
    <properties>
        <killbill.version>${project.version}</killbill.version>
    </properties>
</project><|MERGE_RESOLUTION|>--- conflicted
+++ resolved
@@ -19,11 +19,7 @@
     <parent>
         <artifactId>killbill-oss-parent</artifactId>
         <groupId>com.ning.billing</groupId>
-<<<<<<< HEAD
-        <version>0.4.3</version>
-=======
         <version>0.4.4</version>
->>>>>>> c51c50c4
     </parent>
     <artifactId>killbill</artifactId>
     <version>0.6.3-SNAPSHOT</version>
